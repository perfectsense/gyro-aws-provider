--- conflicted
+++ resolved
@@ -22,15 +22,9 @@
     }
 end
 
-<<<<<<< HEAD
 aws::route53-record-set record-set-example
     hosted-zone: $(aws::route53-hosted-zone hosted-zone-record-set-example)
-    name: "record-set-example.\($(aws::route53-hosted-zone hosted-zone-record-set-example).hosted-zone-name)"
-=======
-aws::record-set record-set-example
-    hosted-zone: $(aws::hosted-zone hosted-zone-record-set-example)
-    name: "record-set-example.\($(aws::hosted-zone hosted-zone-record-set-example).name)"
->>>>>>> c66613c9
+    name: "record-set-example.\($(aws::route53-hosted-zone hosted-zone-record-set-example).name)"
     type: "A"
     ttl: 300
     records: [
