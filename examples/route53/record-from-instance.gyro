--- conflicted
+++ resolved
@@ -62,11 +62,7 @@
 
 aws::record-set record-set-example
     hosted-zone: $(aws::hosted-zone hosted-zone)
-<<<<<<< HEAD
     name: "instance.\($(aws::hosted-zone hosted-zone).hosted-zone-name)"
-=======
-    name: "instance.$(aws::hosted-zone hosted-zone | name)"
->>>>>>> a2a85a60
     type: "A"
     ttl: 60
     records: $(aws::instance instance).*.private-ip-address
