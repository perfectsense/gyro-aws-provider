aws::vpc vpc-endpoint-service-example
    cidr-block: "10.0.0.0/16"
    provide-ipv6-cidr-block: true

    tags: {
        Name: "endpoint-service-example"
    }
end

aws::internet-gateway internet-gateway-example
    vpc: $(aws::vpc vpc-endpoint-service-example)
end

aws::subnet subnet-us-east-2a
    vpc: $(aws::vpc vpc-endpoint-service-example)
    availability-zone: 'us-east-2a'
    cidr-block: '10.0.0.0/24'

    tags: {
        Name: "endpoint-service-example us-east-2a"
    }
end

aws::subnet subnet-us-east-2b
    vpc: $(aws::vpc vpc-endpoint-service-example)
    availability-zone: 'us-east-2b'
    cidr-block: '10.0.1.0/24'

    tags: {
        Name: "endpoint-service-example us-east-2b"
    }
end

aws::network-load-balancer nlb-example-1
    name: "nlb-endpoint-service-example-1"
    ip-address-type: "ipv4"
    scheme: "internet-facing"

<<<<<<< HEAD
    subnet-mappings
        subnet-id: $(aws::subnet subnet-us-east-2a).id
    end

    subnet-mappings
        subnet-id: $(aws::subnet subnet-us-east-2b).id
=======
    subnet-mapping
        subnet: $(aws::subnet subnet-us-east-2a)
    end

    subnet-mapping
        subnet: $(aws::subnet subnet-us-east-2b)
>>>>>>> 69555001
    end

    tags: {
        Name: "nlb-example-1"
    }
end

aws::network-load-balancer nlb-example-2
    name: "nlb-endpoint-service-example-2"
    ip-address-type: "ipv4"
    scheme: "internet-facing"

<<<<<<< HEAD
    subnet-mappings
        subnet-id: $(aws::subnet subnet-us-east-2a).id
    end

    subnet-mappings
        subnet-id: $(aws::subnet subnet-us-east-2b).id
=======
    subnet-mapping
        subnet: $(aws::subnet subnet-us-east-2a)
    end

    subnet-mapping
        subnet: $(aws::subnet subnet-us-east-2b)
>>>>>>> 69555001
    end

    tags: {
        Name: "nlb-example-2"
    }
end

aws::vpc-endpoint-service endpoint-service-example
    network-load-balancers: [
        $(aws::network-load-balancer nlb-example-2)
    ]

    tags: {
        Name: "endpoint-service-example"
    }
end<|MERGE_RESOLUTION|>--- conflicted
+++ resolved
@@ -36,21 +36,12 @@
     ip-address-type: "ipv4"
     scheme: "internet-facing"
 
-<<<<<<< HEAD
-    subnet-mappings
-        subnet-id: $(aws::subnet subnet-us-east-2a).id
-    end
-
-    subnet-mappings
-        subnet-id: $(aws::subnet subnet-us-east-2b).id
-=======
     subnet-mapping
         subnet: $(aws::subnet subnet-us-east-2a)
     end
 
     subnet-mapping
         subnet: $(aws::subnet subnet-us-east-2b)
->>>>>>> 69555001
     end
 
     tags: {
@@ -63,21 +54,12 @@
     ip-address-type: "ipv4"
     scheme: "internet-facing"
 
-<<<<<<< HEAD
-    subnet-mappings
-        subnet-id: $(aws::subnet subnet-us-east-2a).id
-    end
-
-    subnet-mappings
-        subnet-id: $(aws::subnet subnet-us-east-2b).id
-=======
     subnet-mapping
         subnet: $(aws::subnet subnet-us-east-2a)
     end
 
     subnet-mapping
         subnet: $(aws::subnet subnet-us-east-2b)
->>>>>>> 69555001
     end
 
     tags: {
