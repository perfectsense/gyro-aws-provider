/*
 * Copyright 2019, Perfect Sense, Inc.
 *
 * Licensed under the Apache License, Version 2.0 (the "License");
 * you may not use this file except in compliance with the License.
 * You may obtain a copy of the License at
 *
 *     http://www.apache.org/licenses/LICENSE-2.0
 *
 * Unless required by applicable law or agreed to in writing, software
 * distributed under the License is distributed on an "AS IS" BASIS,
 * WITHOUT WARRANTIES OR CONDITIONS OF ANY KIND, either express or implied.
 * See the License for the specific language governing permissions and
 * limitations under the License.
 */

plugins {
    id 'java-library'
    id 'maven-publish'
    id 'com.github.johnrengelman.shadow' version '5.2.0'
}

def releaseVersion = '0.99.1'
def releaseBuild = false;

if (System.getenv('TRAVIS_BRANCH') && System.getenv('TRAVIS_PULL_REQUEST') == 'false') {
    defaultTasks 'build', 'publish'

    releaseBuild = System.getenv('TRAVIS_BRANCH').startsWith("release/");
} else {
    defaultTasks 'build', 'publishToMavenLocal'
}

group = 'gyro'
version = releaseBuild ? releaseVersion : releaseVersion + '-SNAPSHOT'

java {
    sourceCompatibility = JavaVersion.VERSION_1_8
    targetCompatibility = JavaVersion.VERSION_1_8
}

repositories {
    mavenLocal()
    mavenCentral()

    maven {
        url 'https://artifactory.psdops.com/public'
    }

    maven {
        url 'https://artifactory.psdops.com/gyro-snapshots'
    }
}

configurations {
    gyroDoclet
}

shadowJar {
    classifier = ''
    include '*.jar'
    include 'com/fasterxml/**'
    include 'com/google/**'
    include 'org/json/**'
    include 'gyro/aws/**'

    // Relocating common dependencies
    relocate 'com.fasterxml', 'shaded.gyro.aws.fasterxml'
    relocate 'com.google', 'shaded.gyro.aws.google'
    relocate 'org.json', 'shaded.gyro.aws.json'
}

build.dependsOn shadowJar

dependencies {
    api 'gyro:gyro-core:0.99.1-SNAPSHOT'

    implementation 'com.google.guava:guava:23.0'
    implementation 'com.psddev:dari-util:3.3.607-xe0f27a'
<<<<<<< HEAD
    implementation enforcedPlatform('software.amazon.awssdk:bom:2.10.80')
=======
    implementation enforcedPlatform('software.amazon.awssdk:bom:2.10.77')
>>>>>>> d3f1015e
    implementation 'software.amazon.awssdk:apache-client'
    implementation 'software.amazon.awssdk:autoscaling'
    implementation 'software.amazon.awssdk:cloudfront'
    implementation 'software.amazon.awssdk:cloudwatch'
    implementation 'software.amazon.awssdk:cloudwatchevents'
    implementation 'software.amazon.awssdk:cognitoidentityprovider'
    implementation 'software.amazon.awssdk:dlm'
    implementation 'software.amazon.awssdk:ec2'
    implementation 'software.amazon.awssdk:eks'
    implementation 'software.amazon.awssdk:elasticloadbalancing'
    implementation 'software.amazon.awssdk:elasticloadbalancingv2'
    implementation 'software.amazon.awssdk:elasticsearch'
    implementation 'software.amazon.awssdk:iam'
    implementation 'software.amazon.awssdk:kms'
    implementation 'software.amazon.awssdk:lambda'
    implementation 'software.amazon.awssdk:rds'
    implementation 'software.amazon.awssdk:route53'
    implementation 'software.amazon.awssdk:s3'
    implementation 'software.amazon.awssdk:sns'
    implementation 'software.amazon.awssdk:sqs'
    implementation 'software.amazon.awssdk:waf'
    implementation 'software.amazon.awssdk:elasticache'
    implementation 'software.amazon.awssdk:sts'
    implementation 'software.amazon.awssdk:docdb'
    implementation 'software.amazon.awssdk:acm'
    implementation 'software.amazon.awssdk:acmpca'
    implementation 'org.json:json:20180813'

    gyroDoclet "gyro:gyro-doclet:0.99.0-SNAPSHOT"
}

task referenceDocs(type: Javadoc) {
    title = null // Prevents -doctitle and -windowtitle from being passed to GyroDoclet
    source = sourceSets.main.allJava
    classpath = configurations.runtimeClasspath
    options.doclet = "gyro.doclet.GyroDoclet"
    options.docletpath = configurations.gyroDoclet.files.asType(List)
}

publishing {
    publications {
        maven(MavenPublication) {
            from components.java
        }
    }

    repositories {
        maven {
            credentials {
                username System.getenv('GRADLE_DEPLOY_USER')
                password System.getenv('GRADLE_DEPLOY_PASSWORD')
            }

            if (releaseBuild) {
                url 'https://artifactory.psdops.com/gyro-releases'

            } else {
                url 'https://artifactory.psdops.com/gyro-snapshots'
            }
        }
    }
}<|MERGE_RESOLUTION|>--- conflicted
+++ resolved
@@ -77,11 +77,7 @@
 
     implementation 'com.google.guava:guava:23.0'
     implementation 'com.psddev:dari-util:3.3.607-xe0f27a'
-<<<<<<< HEAD
     implementation enforcedPlatform('software.amazon.awssdk:bom:2.10.80')
-=======
-    implementation enforcedPlatform('software.amazon.awssdk:bom:2.10.77')
->>>>>>> d3f1015e
     implementation 'software.amazon.awssdk:apache-client'
     implementation 'software.amazon.awssdk:autoscaling'
     implementation 'software.amazon.awssdk:cloudfront'
