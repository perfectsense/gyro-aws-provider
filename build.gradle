/*
 * Copyright 2019, Perfect Sense, Inc.
 *
 * Licensed under the Apache License, Version 2.0 (the "License");
 * you may not use this file except in compliance with the License.
 * You may obtain a copy of the License at
 *
 *     http://www.apache.org/licenses/LICENSE-2.0
 *
 * Unless required by applicable law or agreed to in writing, software
 * distributed under the License is distributed on an "AS IS" BASIS,
 * WITHOUT WARRANTIES OR CONDITIONS OF ANY KIND, either express or implied.
 * See the License for the specific language governing permissions and
 * limitations under the License.
 */

plugins {
    id 'java-library'
    id 'maven-publish'
    id 'com.github.johnrengelman.shadow' version '5.2.0'
}

<<<<<<< HEAD
def releaseVersion = '1.1.1'
=======
def releaseVersion = '1.1.0'
>>>>>>> 846f62f1
def releaseBuild = false;

if (System.getenv('TRAVIS_BRANCH') && System.getenv('TRAVIS_PULL_REQUEST') == 'false') {
    defaultTasks 'build', 'publish'

    releaseBuild = System.getenv('TRAVIS_BRANCH').startsWith("release/");
} else {
    defaultTasks 'build', 'publishToMavenLocal'
}

group = 'gyro'
version = releaseBuild ? releaseVersion : releaseVersion + '-SNAPSHOT'

java {
    sourceCompatibility = JavaVersion.VERSION_1_8
    targetCompatibility = JavaVersion.VERSION_1_8
}

repositories {
    mavenLocal()
    mavenCentral()

    maven {
        url 'https://artifactory.psdops.com/public'
    }

    maven {
        url 'https://artifactory.psdops.com/gyro-snapshots'
    }

    maven {
        url 'https://artifactory.psdops.com/gyro-releases'
    }
}

configurations {
    gyroDoclet
}

shadowJar {
    classifier = ''
    include '*.jar'
    include 'com/fasterxml/**'
    include 'com/google/**'
    include 'org/json/**'
    include 'gyro/aws/**'

    // Relocating common dependencies
    relocate 'com.fasterxml', 'shaded.gyro.aws.fasterxml'
    relocate 'com.google', 'shaded.gyro.aws.google'
    relocate 'org.json', 'shaded.gyro.aws.json'
}

build.dependsOn shadowJar

dependencies {
    api 'gyro:gyro-core:1.0.2' + (releaseBuild ? '' : '-SNAPSHOT')

    implementation 'com.google.guava:guava:23.0'
    implementation 'com.psddev:dari-util:3.3.607-xe0f27a'
    implementation enforcedPlatform('software.amazon.awssdk:bom:2.16.19')
    implementation 'software.amazon.awssdk:apache-client'
    implementation 'software.amazon.awssdk:apigatewayv2'
    implementation 'software.amazon.awssdk:autoscaling'
    implementation 'software.amazon.awssdk:autoscalingplans'
    implementation 'software.amazon.awssdk:backup'
    implementation 'software.amazon.awssdk:cloudfront'
    implementation 'software.amazon.awssdk:cloudtrail'
    implementation 'software.amazon.awssdk:cloudwatch'
    implementation 'software.amazon.awssdk:codebuild'
    implementation 'software.amazon.awssdk:cloudwatchevents'
    implementation 'software.amazon.awssdk:cognitoidentityprovider'
    implementation 'software.amazon.awssdk:dax'
    implementation 'software.amazon.awssdk:dlm'
    implementation 'software.amazon.awssdk:ec2'
    implementation 'software.amazon.awssdk:eks'
    implementation 'software.amazon.awssdk:efs'
    implementation 'software.amazon.awssdk:ecr'
    implementation 'software.amazon.awssdk:elasticloadbalancing'
    implementation 'software.amazon.awssdk:elasticloadbalancingv2'
    implementation 'software.amazon.awssdk:elasticsearch'
    implementation 'software.amazon.awssdk:iam'
    implementation 'software.amazon.awssdk:kms'
    implementation 'software.amazon.awssdk:lambda'
    implementation 'software.amazon.awssdk:rds'
    implementation 'software.amazon.awssdk:route53'
    implementation 'software.amazon.awssdk:s3'
    implementation 'software.amazon.awssdk:sns'
    implementation 'software.amazon.awssdk:sqs'
    implementation 'software.amazon.awssdk:waf'
    implementation 'software.amazon.awssdk:elasticache'
    implementation 'software.amazon.awssdk:sts'
    implementation 'software.amazon.awssdk:docdb'
    implementation 'software.amazon.awssdk:acm'
    implementation 'software.amazon.awssdk:acmpca'
    implementation 'software.amazon.awssdk:ecs'
    implementation 'software.amazon.awssdk:dynamodb'
    implementation 'software.amazon.awssdk:neptune'
    implementation 'software.amazon.awssdk:kendra'
    implementation 'software.amazon.awssdk:wafv2'
    implementation 'org.json:json:20180813'

    gyroDoclet "gyro:gyro-doclet:1.0.0"
}

task referenceDocs(type: Javadoc) {
    title = null // Prevents -doctitle and -windowtitle from being passed to GyroDoclet
    source = sourceSets.main.allJava
    classpath = configurations.runtimeClasspath
    options.doclet = "gyro.doclet.GyroDoclet"
    options.docletpath = configurations.gyroDoclet.files.asType(List)
}

publishing {
    publications {
        maven(MavenPublication) {
            from components.java
        }
    }

    repositories {
        maven {
            credentials {
                username System.getenv('GRADLE_DEPLOY_USER')
                password System.getenv('GRADLE_DEPLOY_PASSWORD')
            }

            if (releaseBuild) {
                url 'https://artifactory.psdops.com/gyro-releases'

            } else {
                url 'https://artifactory.psdops.com/gyro-snapshots'
            }
        }
    }
}<|MERGE_RESOLUTION|>--- conflicted
+++ resolved
@@ -20,11 +20,7 @@
     id 'com.github.johnrengelman.shadow' version '5.2.0'
 }
 
-<<<<<<< HEAD
 def releaseVersion = '1.1.1'
-=======
-def releaseVersion = '1.1.0'
->>>>>>> 846f62f1
 def releaseBuild = false;
 
 if (System.getenv('TRAVIS_BRANCH') && System.getenv('TRAVIS_PULL_REQUEST') == 'false') {
