plugins {
    id 'java-library'
    id 'maven-publish'
}

<<<<<<< HEAD
if (System.getenv('TRAVIS_BRANCH')) {
=======
if (System.getenv('TRAVIS_BRANCH') && System.getenv('TRAVIS_PULL_REQUEST') == 'false') {
>>>>>>> 2f7923e6
    defaultTasks 'build', 'publish'

} else {
    defaultTasks 'build', 'publishToMavenLocal'
}

group = 'gyro'
version = '0.14-SNAPSHOT'

java {
    sourceCompatibility = JavaVersion.VERSION_1_8
    targetCompatibility = JavaVersion.VERSION_1_8
}

repositories {
    mavenLocal()
    mavenCentral()

    maven {
        url 'https://artifactory.psdops.com/public'
    }

    maven {
        url 'https://artifactory.psdops.com/gyro-snapshots'
    }
}

configurations {
    gyroDoclet
}

dependencies {
    api 'gyro:gyro-core:0.14-SNAPSHOT'

    implementation 'com.google.guava:guava:23.0'
    implementation 'com.psddev:dari-util:3.3.607-xe0f27a'
    implementation enforcedPlatform('software.amazon.awssdk:bom:2.5.8')
    implementation 'software.amazon.awssdk:apache-client'
    implementation 'software.amazon.awssdk:autoscaling'
    implementation 'software.amazon.awssdk:cloudfront'
    implementation 'software.amazon.awssdk:cloudwatch'
    implementation 'software.amazon.awssdk:cognitoidentityprovider'
    implementation 'software.amazon.awssdk:dlm:2.5.8'
    implementation 'software.amazon.awssdk:ec2'
    implementation 'software.amazon.awssdk:elasticloadbalancing'
    implementation 'software.amazon.awssdk:elasticloadbalancingv2'
    implementation 'software.amazon.awssdk:iam'
    implementation 'software.amazon.awssdk:kms'
    implementation 'software.amazon.awssdk:lambda'
    implementation 'software.amazon.awssdk:rds'
    implementation 'software.amazon.awssdk:route53'
    implementation 'software.amazon.awssdk:s3'
    implementation 'software.amazon.awssdk:sns'
    implementation 'software.amazon.awssdk:sqs'
    implementation 'software.amazon.awssdk:waf'

    gyroDoclet "gyro:gyro-doclet:0.14-SNAPSHOT"
}

task referenceDocs(type: Javadoc) {
<<<<<<< HEAD
    title = null // Prevents -doctitle and -windowtitle from being passed to BeamDoclet
=======
    title = null // Prevents -doctitle and -windowtitle from being passed to GyroDoclet
>>>>>>> 2f7923e6
    source = sourceSets.main.allJava
    classpath = configurations.compile
    options.doclet = "gyro.doclet.GyroDoclet"
    options.docletpath = configurations.gyroDoclet.files.asType(List)
}

publishing {
    publications {
        maven(MavenPublication) {
            from components.java
        }
    }

    repositories {
        maven {
            credentials {
                username System.getenv('GRADLE_DEPLOY_USER')
                password System.getenv('GRADLE_DEPLOY_PASSWORD')
            }

            if (project.version.endsWith('-SNAPSHOT')) {
                url 'https://artifactory.psdops.com/gyro-snapshots'

            } else {
                url 'https://artifactory.psdops.com/gyro-releases'
            }
        }
    }
}<|MERGE_RESOLUTION|>--- conflicted
+++ resolved
@@ -3,11 +3,7 @@
     id 'maven-publish'
 }
 
-<<<<<<< HEAD
-if (System.getenv('TRAVIS_BRANCH')) {
-=======
 if (System.getenv('TRAVIS_BRANCH') && System.getenv('TRAVIS_PULL_REQUEST') == 'false') {
->>>>>>> 2f7923e6
     defaultTasks 'build', 'publish'
 
 } else {
@@ -68,11 +64,7 @@
 }
 
 task referenceDocs(type: Javadoc) {
-<<<<<<< HEAD
-    title = null // Prevents -doctitle and -windowtitle from being passed to BeamDoclet
-=======
     title = null // Prevents -doctitle and -windowtitle from being passed to GyroDoclet
->>>>>>> 2f7923e6
     source = sourceSets.main.allJava
     classpath = configurations.compile
     options.doclet = "gyro.doclet.GyroDoclet"
