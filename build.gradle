--- conflicted
+++ resolved
@@ -113,11 +113,8 @@
     implementation 'software.amazon.awssdk:ecs'
     implementation 'software.amazon.awssdk:dynamodb'
     implementation 'software.amazon.awssdk:neptune'
-<<<<<<< HEAD
     implementation 'software.amazon.awssdk:kendra'
-=======
     implementation 'software.amazon.awssdk:wafv2'
->>>>>>> 81656173
     implementation 'org.json:json:20180813'
 
     gyroDoclet "gyro:gyro-doclet:0.99.1"
