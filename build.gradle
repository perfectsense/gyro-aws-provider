--- conflicted
+++ resolved
@@ -77,11 +77,7 @@
 
     implementation 'com.google.guava:guava:23.0'
     implementation 'com.psddev:dari-util:3.3.607-xe0f27a'
-<<<<<<< HEAD
-    implementation enforcedPlatform('software.amazon.awssdk:bom:2.13.0')
-=======
     implementation enforcedPlatform('software.amazon.awssdk:bom:2.13.1')
->>>>>>> b990a07b
     implementation 'software.amazon.awssdk:apache-client'
     implementation 'software.amazon.awssdk:autoscaling'
     implementation 'software.amazon.awssdk:cloudfront'
