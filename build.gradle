/*
 * Copyright 2019, Perfect Sense, Inc.
 *
 * Licensed under the Apache License, Version 2.0 (the "License");
 * you may not use this file except in compliance with the License.
 * You may obtain a copy of the License at
 *
 *     http://www.apache.org/licenses/LICENSE-2.0
 *
 * Unless required by applicable law or agreed to in writing, software
 * distributed under the License is distributed on an "AS IS" BASIS,
 * WITHOUT WARRANTIES OR CONDITIONS OF ANY KIND, either express or implied.
 * See the License for the specific language governing permissions and
 * limitations under the License.
 */

plugins {
    id 'java-library'
    id 'maven-publish'
    id 'com.github.johnrengelman.shadow' version '5.2.0'
}

def releaseVersion = '0.99.4'
def releaseBuild = false;

if (System.getenv('TRAVIS_BRANCH') && System.getenv('TRAVIS_PULL_REQUEST') == 'false') {
    defaultTasks 'build', 'publish'

    releaseBuild = System.getenv('TRAVIS_BRANCH').startsWith("release/");
} else {
    defaultTasks 'build', 'publishToMavenLocal'
}

group = 'gyro'
version = releaseBuild ? releaseVersion : releaseVersion + '-SNAPSHOT'

java {
    sourceCompatibility = JavaVersion.VERSION_1_8
    targetCompatibility = JavaVersion.VERSION_1_8
}

repositories {
    mavenLocal()
    mavenCentral()

    maven {
        url 'https://artifactory.psdops.com/public'
    }

    maven {
        url 'https://artifactory.psdops.com/gyro-snapshots'
    }

    maven {
        url 'https://artifactory.psdops.com/gyro-releases'
    }
}

configurations {
    gyroDoclet
}

shadowJar {
    classifier = ''
    include '*.jar'
    include 'com/fasterxml/**'
    include 'com/google/**'
    include 'org/json/**'
    include 'gyro/aws/**'

    // Relocating common dependencies
    relocate 'com.fasterxml', 'shaded.gyro.aws.fasterxml'
    relocate 'com.google', 'shaded.gyro.aws.google'
    relocate 'org.json', 'shaded.gyro.aws.json'
}

build.dependsOn shadowJar

dependencies {
    api 'gyro:gyro-core:0.99.6' + (releaseBuild ? '' : '-SNAPSHOT')

    implementation 'com.google.guava:guava:23.0'
    implementation 'com.psddev:dari-util:3.3.607-xe0f27a'
<<<<<<< HEAD
    implementation enforcedPlatform('software.amazon.awssdk:bom:2.14.25')
=======
    implementation enforcedPlatform('software.amazon.awssdk:bom:2.14.20')
>>>>>>> a8d2f016
    implementation 'software.amazon.awssdk:apache-client'
    implementation 'software.amazon.awssdk:autoscaling'
    implementation 'software.amazon.awssdk:cloudfront'
    implementation 'software.amazon.awssdk:cloudtrail'
    implementation 'software.amazon.awssdk:cloudwatch'
    implementation 'software.amazon.awssdk:codebuild'
    implementation 'software.amazon.awssdk:cloudwatchevents'
    implementation 'software.amazon.awssdk:cognitoidentityprovider'
    implementation 'software.amazon.awssdk:dlm'
    implementation 'software.amazon.awssdk:ec2'
    implementation 'software.amazon.awssdk:eks'
    implementation 'software.amazon.awssdk:efs'
    implementation 'software.amazon.awssdk:elasticloadbalancing'
    implementation 'software.amazon.awssdk:elasticloadbalancingv2'
    implementation 'software.amazon.awssdk:elasticsearch'
    implementation 'software.amazon.awssdk:iam'
    implementation 'software.amazon.awssdk:kms'
    implementation 'software.amazon.awssdk:lambda'
    implementation 'software.amazon.awssdk:rds'
    implementation 'software.amazon.awssdk:route53'
    implementation 'software.amazon.awssdk:s3'
    implementation 'software.amazon.awssdk:sns'
    implementation 'software.amazon.awssdk:sqs'
    implementation 'software.amazon.awssdk:waf'
    implementation 'software.amazon.awssdk:elasticache'
    implementation 'software.amazon.awssdk:sts'
    implementation 'software.amazon.awssdk:docdb'
    implementation 'software.amazon.awssdk:acm'
    implementation 'software.amazon.awssdk:acmpca'
    implementation 'software.amazon.awssdk:ecs'
    implementation 'software.amazon.awssdk:dynamodb'
    implementation 'software.amazon.awssdk:neptune'
    implementation 'software.amazon.awssdk:kendra'
    implementation 'software.amazon.awssdk:wafv2'
    implementation 'org.json:json:20180813'

    gyroDoclet "gyro:gyro-doclet:0.99.1"
}

task referenceDocs(type: Javadoc) {
    title = null // Prevents -doctitle and -windowtitle from being passed to GyroDoclet
    source = sourceSets.main.allJava
    classpath = configurations.runtimeClasspath
    options.doclet = "gyro.doclet.GyroDoclet"
    options.docletpath = configurations.gyroDoclet.files.asType(List)
}

publishing {
    publications {
        maven(MavenPublication) {
            from components.java
        }
    }

    repositories {
        maven {
            credentials {
                username System.getenv('GRADLE_DEPLOY_USER')
                password System.getenv('GRADLE_DEPLOY_PASSWORD')
            }

            if (releaseBuild) {
                url 'https://artifactory.psdops.com/gyro-releases'

            } else {
                url 'https://artifactory.psdops.com/gyro-snapshots'
            }
        }
    }
}<|MERGE_RESOLUTION|>--- conflicted
+++ resolved
@@ -81,11 +81,7 @@
 
     implementation 'com.google.guava:guava:23.0'
     implementation 'com.psddev:dari-util:3.3.607-xe0f27a'
-<<<<<<< HEAD
     implementation enforcedPlatform('software.amazon.awssdk:bom:2.14.25')
-=======
-    implementation enforcedPlatform('software.amazon.awssdk:bom:2.14.20')
->>>>>>> a8d2f016
     implementation 'software.amazon.awssdk:apache-client'
     implementation 'software.amazon.awssdk:autoscaling'
     implementation 'software.amazon.awssdk:cloudfront'
