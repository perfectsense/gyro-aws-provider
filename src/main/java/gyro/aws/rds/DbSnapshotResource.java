package gyro.aws.rds;

import gyro.aws.Copyable;
import gyro.core.GyroException;
import gyro.core.GyroUI;
import gyro.core.resource.Id;
import gyro.core.resource.Updatable;
import gyro.core.Type;
import gyro.core.resource.Resource;
import com.psddev.dari.util.ObjectUtils;
import gyro.core.scope.State;
import software.amazon.awssdk.services.rds.RdsClient;
import software.amazon.awssdk.services.rds.model.CreateDbSnapshotResponse;
import software.amazon.awssdk.services.rds.model.DBSnapshot;
import software.amazon.awssdk.services.rds.model.DbSnapshotNotFoundException;
import software.amazon.awssdk.services.rds.model.DescribeDbSnapshotsResponse;
import software.amazon.awssdk.services.rds.model.InvalidDbInstanceStateException;

import java.util.Set;

/**
 * Create a db snapshot.
 *
 * .. code-block:: gyro
 *
 *    aws::db-snapshot db-snapshot-example
 *        db-instance: $(aws::db-instance db-instance-example)
 *        name: "db-snapshot-example"
 *        tags: {
 *            Name: "db-snapshot-example"
 *        }
 *    end
 */
@Type("db-snapshot")
public class DbSnapshotResource extends RdsTaggableResource implements Copyable<DBSnapshot> {

    private DbInstanceResource dbInstance;
    private String name;
    private String engineVersion;
    private DbOptionGroupResource optionGroup;

    /**
     * The DB instance to create a snapshot for. (Required)
     */
    public DbInstanceResource getDbInstance() {
        return dbInstance;
    }

    public void setDbInstance(DbInstanceResource dbInstance) {
        this.dbInstance = dbInstance;
    }

    /**
     * The unique identifier of the DB instance snapshot. (Required)
     */
    @Id
    public String getName() {
        return name;
    }

    public void setName(String name) {
        this.name = name;
    }

    /**
     * The engine version to upgrade the DB snapshot to.
     */
    @Updatable
    public String getEngineVersion() {
        return engineVersion;
    }

    public void setEngineVersion(String engineVersion) {
        this.engineVersion = engineVersion;
    }

    /**
     * The option group associate with the upgraded DB snapshot. Only applicable when upgrading an Oracle DB snapshot.
     */
    @Updatable
    public DbOptionGroupResource getOptionGroup() {
        return optionGroup;
    }

    public void setOptionGroup(DbOptionGroupResource optionGroup) {
        this.optionGroup = optionGroup;
    }

    @Override
    public void copyFrom(DBSnapshot snapshot) {
        setDbInstance(findById(DbInstanceResource.class, snapshot.dbInstanceIdentifier()));
        setEngineVersion(snapshot.engineVersion());
        setOptionGroup(findById(DbOptionGroupResource.class, snapshot.optionGroupName()));
        setArn(snapshot.dbSnapshotArn());
    }

    @Override
    protected boolean doRefresh() {
        RdsClient client = createClient(RdsClient.class);

        if (ObjectUtils.isBlank(getName())) {
            throw new GyroException("name is missing, unable to load db snapshot.");
        }

        try {
            DescribeDbSnapshotsResponse response = client.describeDBSnapshots(
                r -> r.dbSnapshotIdentifier(getName())
            );

            response.dbSnapshots().forEach(this::copyFrom);

        } catch (DbSnapshotNotFoundException ex) {
            return false;
        }

        return true;
    }

    @Override
    protected void doCreate() {
        try {
            RdsClient client = createClient(RdsClient.class);
            CreateDbSnapshotResponse response = client.createDBSnapshot(
                r -> r.dbInstanceIdentifier(getDbInstance().getName())
                    .dbSnapshotIdentifier(getName())
            );

            setArn(response.dbSnapshot().dbSnapshotArn());
        } catch (InvalidDbInstanceStateException ex) {
            throw new GyroException(ex.getLocalizedMessage());
        }
    }

    @Override
    protected void doUpdate(Resource config, Set<String> changedProperties) {
        RdsClient client = createClient(RdsClient.class);
        client.modifyDBSnapshot(
            r -> r.dbSnapshotIdentifier(getName())
                    .engineVersion(getEngineVersion())
                    .optionGroupName(getOptionGroup() != null ? getOptionGroup().getName() : null)
        );
    }

    @Override
    public void delete(GyroUI ui, State state) {
        RdsClient client = createClient(RdsClient.class);
        client.deleteDBSnapshot(
            r -> r.dbSnapshotIdentifier(getName())
        );
    }

<<<<<<< HEAD
    @Override
    public String toDisplayString() {
        return "db snapshot " + getName();
    }
=======
>>>>>>> 69555001
}<|MERGE_RESOLUTION|>--- conflicted
+++ resolved
@@ -148,12 +148,4 @@
             r -> r.dbSnapshotIdentifier(getName())
         );
     }
-
-<<<<<<< HEAD
-    @Override
-    public String toDisplayString() {
-        return "db snapshot " + getName();
-    }
-=======
->>>>>>> 69555001
 }