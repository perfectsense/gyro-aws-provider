package gyro.aws.rds;

import gyro.aws.Copyable;
import gyro.aws.ec2.SecurityGroupResource;
import gyro.aws.kms.KmsKeyResource;
import gyro.core.GyroException;
import gyro.core.GyroUI;
import gyro.core.Wait;
import gyro.core.resource.Id;
import gyro.core.resource.Updatable;
import gyro.core.Type;
import gyro.core.resource.Output;
import gyro.core.resource.Resource;
import com.psddev.dari.util.ObjectUtils;
import gyro.core.scope.State;
import software.amazon.awssdk.services.rds.RdsClient;
import software.amazon.awssdk.services.rds.model.CreateDbInstanceResponse;
import software.amazon.awssdk.services.rds.model.DBInstance;
import software.amazon.awssdk.services.rds.model.DBSecurityGroupMembership;
import software.amazon.awssdk.services.rds.model.DbInstanceNotFoundException;
import software.amazon.awssdk.services.rds.model.DescribeDbInstancesResponse;
import software.amazon.awssdk.services.rds.model.DomainMembership;
import software.amazon.awssdk.services.rds.model.InvalidDbInstanceStateException;

import java.util.List;
import java.util.Objects;
import java.util.Set;
import java.util.concurrent.TimeUnit;
import java.util.stream.Collectors;

/**
 * Create a db instance.
 *
 * .. code-block:: gyro
 *
 *    aws::db-instance db-instance-example
 *        allocated-storage: 20
 *        name: "db-instance-example"
 *        storage-type: "gp2"
 *        engine: "mysql"
 *        engine-version: "5.7"
 *        db-instance-class: "db.t2.micro"
 *        master-username: "user"
 *        master-user-password: "password"
 *        delete-automated-backups: true
 *        skip-final-snapshot: true
 *        tags: {
 *            Name: "db-instance-example"
 *        }
 *    end
 */
@Type("db-instance")
public class DbInstanceResource extends RdsTaggableResource implements Copyable<DBInstance> {

    private Integer allocatedStorage;
    private Boolean allowMajorVersionUpgrade;
    private Boolean applyImmediately;
    private Boolean autoMinorVersionUpgrade;
    private String availabilityZone;
    private Integer backupRetentionPeriod;
    private String characterSetName;
    private Boolean copyTagsToSnapshot;
    private DbClusterResource dbCluster;
    private String dbInstanceClass;
    private String name;
    private String dbName;
    private DbParameterGroupResource dbParameterGroup;
    private List<String> dbSecurityGroups;
    private DbSubnetGroupResource dbSubnetGroup;
    private Boolean deleteAutomatedBackups;
    private Boolean deletionProtection;
    private String domain;
    private String domainIamRoleName;
    private List<String> enableCloudwatchLogsExports;
    private Boolean enableIamDatabaseAuthentication;
    private Boolean enablePerformanceInsights;
    private String engine;
    private String engineVersion;
    private String finalDbSnapshotIdentifier;
    private Integer iops;
    private KmsKeyResource kmsKey;
    private String licenseModel;
    private String masterUserPassword;
    private String masterUsername;
    private Integer monitoringInterval;
    private String monitoringRoleArn;
    private Boolean multiAz;
    private DbOptionGroupResource optionGroup;
    private KmsKeyResource performanceInsightsKmsKey;
    private Integer performanceInsightsRetentionPeriod;
    private Integer port;
    private String preferredBackupWindow;
    private String preferredMaintenanceWindow;
    private Integer promotionTier;
    private Boolean publiclyAccessible;
    private Boolean skipFinalSnapshot;
    private Boolean storageEncrypted;
    private String storageType;
    private String tdeCredentialArn;
    private String tdeCredentialPassword;
    private String timezone;
    private List<SecurityGroupResource> vpcSecurityGroups;
    private String endpointAddress;

    /**
     * The amount of storage to allocate in gibibytes. Not applicable for Aurora.
     */
    @Updatable
    public Integer getAllocatedStorage() {
        return allocatedStorage;
    }

    public void setAllocatedStorage(Integer allocatedStorage) {
        this.allocatedStorage = allocatedStorage;
    }

    /**
     * Allow or disallow major version upgrades.
     */
    public Boolean getAllowMajorVersionUpgrade() {
        return allowMajorVersionUpgrade;
    }

    public void setAllowMajorVersionUpgrade(Boolean allowMajorVersionUpgrade) {
        this.allowMajorVersionUpgrade = allowMajorVersionUpgrade;
    }

    /**
     * Apply modifications in this request and any pending modifications asynchronously as soon as possible, regardless of the `preferred-maintenance-window`. Default is false.
     */
    @Updatable
    public Boolean getApplyImmediately() {
        if (applyImmediately == null) {
            applyImmediately = false;
        }

        return applyImmediately;
    }

    public void setApplyImmediately(Boolean applyImmediately) {
        this.applyImmediately = applyImmediately;
    }

    /**
     * Allow or disallow automatic minor engine version upgrades during the maintenance window. Defaults to true (allow).
     */
    @Updatable
    public Boolean getAutoMinorVersionUpgrade() {
        return autoMinorVersionUpgrade;
    }

    public void setAutoMinorVersionUpgrade(Boolean autoMinorVersionUpgrade) {
        this.autoMinorVersionUpgrade = autoMinorVersionUpgrade;
    }

    /**
     * The availability zone to launch this DB instance in. The default picks a random availability zone in the currently configured region. Leave this value unset if ``multi-az`` is set to true.
     */
    public String getAvailabilityZone() {
        return availabilityZone;
    }

    public void setAvailabilityZone(String availabilityZone) {
        this.availabilityZone = availabilityZone;
    }

    /**
     * The number of days to retain backups. Must be a value from ``0`` to ``35`` where ``0`` to disables automated backups. Not applicable for Aurora.
     */
    @Updatable
    public Integer getBackupRetentionPeriod() {
        return backupRetentionPeriod;
    }

    public void setBackupRetentionPeriod(Integer backupRetentionPeriod) {
        this.backupRetentionPeriod = backupRetentionPeriod;
    }

    /**
     * Sets the character set name for this DB instance on supported engines.
     */
    public String getCharacterSetName() {
        return characterSetName;
    }

    public void setCharacterSetName(String characterSetName) {
        this.characterSetName = characterSetName;
    }

    /**
     * Copy the DB instance tags to snapshots. Default is false.
     */
    @Updatable
    public Boolean getCopyTagsToSnapshot() {
        return copyTagsToSnapshot;
    }

    public void setCopyTagsToSnapshot(Boolean copyTagsToSnapshot) {
        this.copyTagsToSnapshot = copyTagsToSnapshot;
    }

    /**
     * The existing DB cluster this DB instance belongs to. Only applies to Aurora engine.
     */
    public DbClusterResource getDbCluster() {
        return dbCluster;
    }

    public void setDbCluster(DbClusterResource dbCluster) {
        this.dbCluster = dbCluster;
    }

    /**
     * The DB instance type. See `DB Instance Class <https://docs.aws.amazon.com/AmazonRDS/latest/UserGuide/Concepts.DBInstanceClass.html>`_. (Required)
     */
    @Updatable
    public String getDbInstanceClass() {
        return dbInstanceClass;
    }

    public void setDbInstanceClass(String dbInstanceClass) {
        this.dbInstanceClass = dbInstanceClass;
    }

    /**
     * The unique name of the DB instance. (Required)
     */
    @Id
    public String getName() {
        return name;
    }

    public void setName(String name) {
        this.name = name;
    }

    /**
     * The database name (or Oracle System ID for Oracle) when creating the DB instance. Not applicable for SQL Server. See `CreateDBInstance <https://docs.aws.amazon.com/AmazonRDS/latest/APIReference/API_CreateDBInstance.html>`_.
     */
    public String getDbName() {
        return dbName;
    }

    public void setDbName(String dbName) {
        this.dbName = dbName;
    }

    /**
     * The DB parameter group to use for this instance. The default DB Parameter Group is used if this is not set.
     */
    @Updatable
    public DbParameterGroupResource getDbParameterGroup() {
        return dbParameterGroup;
    }

    public void setDbParameterGroup(DbParameterGroupResource dbParameterGroup) {
        this.dbParameterGroup = dbParameterGroup;
    }

    /**
     * A list of security groups to use with this DB instance. This is for EC2 Classic, for VPCs use ``vpc-security-group-ids``.
     */
    @Updatable
    public List<String> getDbSecurityGroups() {
        return dbSecurityGroups;
    }

    public void setDbSecurityGroups(List<String> dbSecurityGroups) {
        this.dbSecurityGroups = dbSecurityGroups;
    }

    /**
     * A DB subnet group to use for this DB instance.
     */
    public DbSubnetGroupResource getDbSubnetGroup() {
        return dbSubnetGroup;
    }

    public void setDbSubnetGroup(DbSubnetGroupResource dbSubnetGroup) {
        this.dbSubnetGroup = dbSubnetGroup;
    }

    /**
     * Delete automated backups after the DB instance is deleted. Default to false (keep automated backups).
     */
    @Updatable
    public Boolean getDeleteAutomatedBackups() {
        return deleteAutomatedBackups;
    }

    public void setDeleteAutomatedBackups(Boolean deleteAutomatedBackups) {
        this.deleteAutomatedBackups = deleteAutomatedBackups;
    }

    /**
     * Enable deletion protection on the DB instance. This prevents the database from accidentally being deleted. The default is false.
     */
    @Updatable
    public Boolean getDeletionProtection() {
        return deletionProtection;
    }

    public void setDeletionProtection(Boolean deletionProtection) {
        this.deletionProtection = deletionProtection;
    }

    /**
     * The Active Directory Domain to create the instance in, only applicable to SQL Server engine.
     */
    @Updatable
    public String getDomain() {
        return domain;
    }

    public void setDomain(String domain) {
        this.domain = domain;
    }

    /**
     * The name of the IAM role to be used when making API calls to the Directory Service, only applicable to SQL Server engine.
     */
    @Updatable
    public String getDomainIamRoleName() {
        return domainIamRoleName;
    }

    public void setDomainIamRoleName(String domainIamRoleName) {
        this.domainIamRoleName = domainIamRoleName;
    }

    /**
     * The list of log types to export to CloudWatch Logs. Valid values depend on the DB engine being used. See `Publishing Database Logs to Amazon CloudWatch Logs <https://docs.aws.amazon.com/AmazonRDS/latest/UserGuide/USER_LogAccess.html#USER_LogAccess.Procedural.UploadtoCloudWatch>`_.
     */
    @Updatable
    public List<String> getEnableCloudwatchLogsExports() {
        return enableCloudwatchLogsExports;
    }

    public void setEnableCloudwatchLogsExports(List<String> enableCloudwatchLogsExports) {
        this.enableCloudwatchLogsExports = enableCloudwatchLogsExports;
    }

    /**
     * Enable mapping IAM accounts to database accounts, default to false (disable). Not applicable to Aurora.
     */
    @Updatable
    public Boolean getEnableIamDatabaseAuthentication() {
        return enableIamDatabaseAuthentication;
    }

    public void setEnableIamDatabaseAuthentication(Boolean enableIamDatabaseAuthentication) {
        this.enableIamDatabaseAuthentication = enableIamDatabaseAuthentication;
    }

    /**
     * Enable Performance Insights for the DB instance. The default to false.
     */
    @Updatable
    public Boolean getEnablePerformanceInsights() {
        return enablePerformanceInsights;
    }

    public void setEnablePerformanceInsights(Boolean enablePerformanceInsights) {
        this.enablePerformanceInsights = enablePerformanceInsights;
    }

    /**
     * The name of the database engine to use for this DB Instance. Valid values are ``aurora``, ``aurora-mysql``, ``aurora-postgresql``, ``mariadb``, ``mysql``, ``oracle-ee``, ``oracle-se2``, ``oracle-se1``, ``oracle-se``, ``postgres``, ``sqlserver-ee``, ``sqlserver-se``, ``sqlserver-ex``, ``sqlserver-we``.
     */
    public String getEngine() {
        return engine;
    }

    public void setEngine(String engine) {
        this.engine = engine;
    }

    /**
     * The version number of the database engine to use.
     */
    @Updatable
    public String getEngineVersion() {
        return engineVersion;
    }

    public void setEngineVersion(String engineVersion) {
        this.engineVersion = engineVersion;
    }

    /**
     * The name of the final snap shot when deleting this DB instance.
     */
    public String getFinalDbSnapshotIdentifier() {
        return finalDbSnapshotIdentifier;
    }

    public void setFinalDbSnapshotIdentifier(String finalDbSnapshotIdentifier) {
        this.finalDbSnapshotIdentifier = finalDbSnapshotIdentifier;
    }

    /**
     * The amount of Provisioned IOPS to be allocated. The value must be equal to or greater than 1000. Required if `storage-type` is ``io1``.
     */
    @Updatable
    public Integer getIops() {
        return iops;
    }

    public void setIops(Integer iops) {
        this.iops = iops;
    }

    /**
     * The AWS KMS key to encrypt the DB instance.
     */
    public KmsKeyResource getKmsKey() {
        return kmsKey;
    }

    public void setKmsKey(KmsKeyResource kmsKey) {
        this.kmsKey = kmsKey;
    }

    /**
     * License model for this DB instance. Valid values: ``license-included``, ``bring-your-own-license``, ``general-public-license``.
     */
    @Updatable
    public String getLicenseModel() {
        return licenseModel;
    }

    public void setLicenseModel(String licenseModel) {
        this.licenseModel = licenseModel;
    }

    /**
     * The password for the master user.
     */
    @Updatable
    public String getMasterUserPassword() {
        return masterUserPassword;
    }

    public void setMasterUserPassword(String masterUserPassword) {
        this.masterUserPassword = masterUserPassword;
    }

    /**
     * The name for the master user.
     */
    public String getMasterUsername() {
        return masterUsername;
    }

    public void setMasterUsername(String masterUsername) {
        this.masterUsername = masterUsername;
    }

    /**
     * Enhanced Monitoring metrics collecting interval in seconds. The default is 0 (disable collection). Valid Values: ``0``, ``1``, ``5``, ``10``, ``15``, ``30``, ``60``.
     */
    @Updatable
    public Integer getMonitoringInterval() {
        return monitoringInterval;
    }

    public void setMonitoringInterval(Integer monitoringInterval) {
        this.monitoringInterval = monitoringInterval;
    }

    /**
     * The ARN for the IAM role that permits RDS to send enhanced monitoring metrics to Amazon CloudWatch Logs.
     */
    @Updatable
    public String getMonitoringRoleArn() {
        return monitoringRoleArn;
    }

    public void setMonitoringRoleArn(String monitoringRoleArn) {
        this.monitoringRoleArn = monitoringRoleArn;
    }

    /**
     * Launch this DB instance in multiple availability zones. If true, ``availability-zone`` must not be set.
     */
    @Updatable
    public Boolean getMultiAz() {
        return multiAz;
    }

    public void setMultiAz(Boolean multiAz) {
        this.multiAz = multiAz;
    }

    /**
     * The option group to associate with.
     */
    @Updatable
    public DbOptionGroupResource getOptionGroup() {
        return optionGroup;
    }

    public void setOptionGroup(DbOptionGroupResource optionGroup) {
        this.optionGroup = optionGroup;
    }

    /**
     * The AWS KMS key for encryption of Performance Insights data. Not applicable if `enable-performance-insights` is false.
     */
    @Updatable
    public KmsKeyResource getPerformanceInsightsKmsKey() {
        return performanceInsightsKmsKey;
    }

    public void setPerformanceInsightsKmsKey(KmsKeyResource performanceInsightsKmsKey) {
        this.performanceInsightsKmsKey = performanceInsightsKmsKey;
    }

    /**
     * How many days to retain Performance Insights data. Valid values are ``7`` or ``731`` (2 years).
     */
    @Updatable
    public Integer getPerformanceInsightsRetentionPeriod() {
        return performanceInsightsRetentionPeriod;
    }

    public void setPerformanceInsightsRetentionPeriod(Integer performanceInsightsRetentionPeriod) {
        this.performanceInsightsRetentionPeriod = performanceInsightsRetentionPeriod;
    }

    /**
     * The port number on which the database accepts connections.
     */
    public Integer getPort() {
        return port;
    }

    public void setPort(Integer port) {
        this.port = port;
    }

    /**
     * The preferred backup window when automated backups are enabled. Must be provided in UTC using the format ``hh24:mi-hh24:mi`` (i.e. ``01:00-02:00``).
     */
    @Updatable
    public String getPreferredBackupWindow() {
        return preferredBackupWindow;
    }

    public void setPreferredBackupWindow(String preferredBackupWindow) {
        this.preferredBackupWindow = preferredBackupWindow;
    }

    /**
     * The preferred system maintenance window. Must be provided in UTC using the format ``ddd:hh24:mi-ddd:hh24:mi``` (i.e. ``Mon:01:00-Mon:02:00``).
     */
    @Updatable
    public String getPreferredMaintenanceWindow() {
        return preferredMaintenanceWindow;
    }

    public void setPreferredMaintenanceWindow(String preferredMaintenanceWindow) {
        this.preferredMaintenanceWindow = preferredMaintenanceWindow;
    }

    /**
     * The order of the Aurora Replica is promoted to the primary instance after the existing primary instance fails. Valid Values: 0 - 15.
     */
    @Updatable
    public Integer getPromotionTier() {
        return promotionTier;
    }

    public void setPromotionTier(Integer promotionTier) {
        this.promotionTier = promotionTier;
    }

    /**
     * The public accessibility of the DB instance. If true, this DB instance will have a public DNS name and public IP.
     */
    public Boolean getPubliclyAccessible() {
        if (publiclyAccessible == null) {
            publiclyAccessible = false;
        }

        return publiclyAccessible;
    }

    public void setPubliclyAccessible(Boolean publiclyAccessible) {
        this.publiclyAccessible = publiclyAccessible;
    }

    /**
     * Skip the final DB snapshot when this DB instance is deleted. Default is false.
     */
    public Boolean getSkipFinalSnapshot() {
        return skipFinalSnapshot;
    }

    public void setSkipFinalSnapshot(Boolean skipFinalSnapshot) {
        this.skipFinalSnapshot = skipFinalSnapshot;
    }

    /**
     * Enable DB instance encryption. Default to false.
     */
    public Boolean getStorageEncrypted() {
        return storageEncrypted;
    }

    public void setStorageEncrypted(Boolean storageEncrypted) {
        this.storageEncrypted = storageEncrypted;
    }

    /**
     * The storage type for the DB instance. Valid values are ``standard``, ``gp2``, ``io1``.
     */
    @Updatable
    public String getStorageType() {
        return storageType;
    }

    public void setStorageType(String storageType) {
        this.storageType = storageType;
    }

    /**
     * The ARN from the key store for Transparent data encryption.
     */
    public String getTdeCredentialArn() {
        return tdeCredentialArn;
    }

    public void setTdeCredentialArn(String tdeCredentialArn) {
        this.tdeCredentialArn = tdeCredentialArn;
    }

    /**
     * The password for the given ARN from the key store.
     */
    public String getTdeCredentialPassword() {
        return tdeCredentialPassword;
    }

    public void setTdeCredentialPassword(String tdeCredentialPassword) {
        this.tdeCredentialPassword = tdeCredentialPassword;
    }

    /**
     * The time zone of the DB instance. The time zone parameter is currently supported only by Microsoft SQL Server.
     */
    public String getTimezone() {
        return timezone;
    }

    public void setTimezone(String timezone) {
        this.timezone = timezone;
    }

    /**
     * A list of Amazon VPC security groups to associate with.
     */
    @Updatable
    public List<SecurityGroupResource> getVpcSecurityGroups() {
        return vpcSecurityGroups;
    }

    public void setVpcSecurityGroups(List<SecurityGroupResource> vpcSecurityGroups) {
        this.vpcSecurityGroups = vpcSecurityGroups;
    }

    /**
     * DNS hostname to access this database at.
     */
    @Output
    public String getEndpointAddress() {
        return endpointAddress;
    }

    public void setEndpointAddress(String endpointAddress) {
        this.endpointAddress = endpointAddress;
    }

    @Override
    public void copyFrom(DBInstance instance) {
        setAllocatedStorage(instance.allocatedStorage());
        setAutoMinorVersionUpgrade(instance.autoMinorVersionUpgrade());
        setAvailabilityZone(instance.availabilityZone());
        setBackupRetentionPeriod(instance.backupRetentionPeriod());
        setCharacterSetName(instance.characterSetName());
        setCopyTagsToSnapshot(instance.copyTagsToSnapshot());
        setDbCluster(instance.dbClusterIdentifier() != null ? findById(DbClusterResource.class, instance.dbClusterIdentifier()) : null);
        setDbInstanceClass(instance.dbInstanceClass());
        setName(instance.dbInstanceIdentifier());
        setDbName(instance.dbName());

        setDbParameterGroup(instance.dbParameterGroups().stream()
            .findFirst().map(s -> findById(DbParameterGroupResource.class, s.dbParameterGroupName()))
            .orElse(null));

        setDbSecurityGroups(instance.dbSecurityGroups().stream()
            .map(DBSecurityGroupMembership::dbSecurityGroupName)
            .collect(Collectors.toList()));

        setDbSubnetGroup(instance.dbSubnetGroup() != null ? findById(DbSubnetGroupResource.class, instance.dbSubnetGroup().dbSubnetGroupName()) : null);
        setDeletionProtection(instance.deletionProtection());

        setDomain(instance.domainMemberships().stream()
            .findFirst().map(DomainMembership::domain)
            .orElse(null));

        setDomainIamRoleName(instance.domainMemberships().stream()
            .findFirst().map(DomainMembership::iamRoleName)
            .orElse(null));

        List<String> cwLogsExports = instance.enabledCloudwatchLogsExports();
        setEnableCloudwatchLogsExports(cwLogsExports.isEmpty() ? null : cwLogsExports);
        setEnableIamDatabaseAuthentication(instance.iamDatabaseAuthenticationEnabled());
        setEnablePerformanceInsights(instance.performanceInsightsEnabled());
        setEngine(instance.engine());

        String version = instance.engineVersion();
        if (getEngineVersion() != null) {
            version = version.substring(0, getEngineVersion().length());
        }

        setEngineVersion(version);
        setIops(instance.iops());
        setKmsKey(instance.kmsKeyId() != null ? findById(KmsKeyResource.class, instance.kmsKeyId()) : null);
        setLicenseModel(instance.licenseModel());
        setMasterUsername(instance.masterUsername());
        setMonitoringInterval(instance.monitoringInterval());
        setMonitoringRoleArn(instance.monitoringRoleArn());
        setMultiAz(instance.multiAZ());

        setOptionGroup(instance.optionGroupMemberships().stream()
            .findFirst().map(s -> findById(DbOptionGroupResource.class, s.optionGroupName()))
            .orElse(null));

        setPerformanceInsightsKmsKey(instance.performanceInsightsKMSKeyId() != null ? findById(KmsKeyResource.class, instance.performanceInsightsKMSKeyId()) : null);
        setPerformanceInsightsRetentionPeriod(instance.performanceInsightsRetentionPeriod());
        setPort(instance.dbInstancePort());
        setPreferredBackupWindow(instance.preferredBackupWindow());
        setPreferredMaintenanceWindow(instance.preferredMaintenanceWindow());
        setPromotionTier(instance.promotionTier());
        setPubliclyAccessible(instance.publiclyAccessible());
        setStorageEncrypted(instance.storageEncrypted());
        setStorageType(instance.storageType());
        setTdeCredentialArn(instance.tdeCredentialArn());
        setTimezone(instance.timezone());
        setVpcSecurityGroups(instance.vpcSecurityGroups().stream()
            .map(s -> findById(SecurityGroupResource.class, s.vpcSecurityGroupId()))
            .collect(Collectors.toList()));
        setArn(instance.dbInstanceArn());

        if (instance.endpoint() != null) {
            setEndpointAddress(instance.endpoint().address());
        }
    }

    @Override
    public boolean doRefresh() {
        RdsClient client = createClient(RdsClient.class);

        if (ObjectUtils.isBlank(getName())) {
            throw new GyroException("name is missing, unable to load db instance.");
        }

        try {
            DescribeDbInstancesResponse response = client.describeDBInstances(
                r -> r.dbInstanceIdentifier(getName())
            );

            response.dbInstances().forEach(this::copyFrom);

        } catch (DbInstanceNotFoundException ex) {
            return false;
        }

        return true;
    }

    @Override
    public void doCreate() {
        RdsClient client = createClient(RdsClient.class);
        CreateDbInstanceResponse response = client.createDBInstance(
            r -> r.allocatedStorage(getAllocatedStorage())
                    .autoMinorVersionUpgrade(getAutoMinorVersionUpgrade())
                    .availabilityZone(getAvailabilityZone())
                    .backupRetentionPeriod(getBackupRetentionPeriod())
                    .characterSetName(getCharacterSetName())
                    .copyTagsToSnapshot(getCopyTagsToSnapshot())
                    .dbClusterIdentifier(getDbCluster() != null ? getDbCluster().getName() : null)
                    .dbInstanceClass(getDbInstanceClass())
                    .dbInstanceIdentifier(getName())
                    .dbName(getDbName())
                    .dbParameterGroupName(getDbParameterGroup() != null ? getDbParameterGroup().getName() : null)
                    .dbSecurityGroups(getDbSecurityGroups())
                    .dbSubnetGroupName(getDbSubnetGroup() != null ? getDbSubnetGroup().getName() : null)
                    .deletionProtection(getDeletionProtection())
                    .domain(getDomain())
                    .domainIAMRoleName(getDomainIamRoleName())
                    .enableCloudwatchLogsExports(getEnableCloudwatchLogsExports())
                    .enableIAMDatabaseAuthentication(getEnableIamDatabaseAuthentication())
                    .enablePerformanceInsights(getEnablePerformanceInsights())
                    .engine(getEngine())
                    .engineVersion(getEngineVersion())
                    .iops(getIops())
                    .kmsKeyId(getKmsKey() != null ? getKmsKey().getArn() : null)
                    .licenseModel(getLicenseModel())
                    .masterUsername(getMasterUsername())
                    .masterUserPassword(getMasterUserPassword())
                    .monitoringInterval(getMonitoringInterval())
                    .monitoringRoleArn(getMonitoringRoleArn())
                    .multiAZ(getMultiAz())
                    .optionGroupName(getOptionGroup() != null ? getOptionGroup().getName() : null)
                    .performanceInsightsKMSKeyId(getPerformanceInsightsKmsKey() != null ? getPerformanceInsightsKmsKey().getArn() : null)
                    .performanceInsightsRetentionPeriod(getPerformanceInsightsRetentionPeriod())
                    .port(getPort())
                    .preferredBackupWindow(getPreferredBackupWindow())
                    .preferredMaintenanceWindow(getPreferredMaintenanceWindow())
                    .promotionTier(getPromotionTier())
                    .publiclyAccessible(getPubliclyAccessible())
                    .storageEncrypted(getStorageEncrypted())
                    .storageType(getStorageType())
                    .tdeCredentialArn(getTdeCredentialArn())
                    .tdeCredentialPassword(getTdeCredentialPassword())
                    .timezone(getTimezone())
                    .vpcSecurityGroupIds(getVpcSecurityGroups() != null ? getVpcSecurityGroups()
                        .stream()
                        .map(SecurityGroupResource::getId)
                        .collect(Collectors.toList()) : null)
        );

        setArn(response.dbInstance().dbInstanceArn());

        Wait.atMost(10, TimeUnit.MINUTES)
            .checkEvery(15, TimeUnit.SECONDS)
            .prompt(true)
            .until(() -> isAvailable(client));

        DescribeDbInstancesResponse describeResponse = client.describeDBInstances(
            r -> r.dbInstanceIdentifier(getName())
        );

        setEndpointAddress(describeResponse.dbInstances().get(0).endpoint().address());
    }

    private boolean isAvailable(RdsClient client) {
        DescribeDbInstancesResponse describeResponse = client.describeDBInstances(
            r -> r.dbInstanceIdentifier(getName())
        );

        return describeResponse.dbInstances().get(0).dbInstanceStatus().equals("available");
    }

    @Override
    public void doUpdate(Resource config, Set<String> changedProperties) {
        RdsClient client = createClient(RdsClient.class);
        DbInstanceResource current = (DbInstanceResource) config;

        String parameterGroupName = getDbParameterGroup() != null ? getDbParameterGroup().getName() : null;
        String subnetGroupName = getDbSubnetGroup() != null ? getDbSubnetGroup().getName() : null;
        String optionGroupName = getOptionGroup() != null ? getOptionGroup().getName() : null;
        String performanceInsightsKmsKeyId = getPerformanceInsightsKmsKey() != null ? getPerformanceInsightsKmsKey().getArn() : null;
        List<String> vpcSecurityGroupIds = getVpcSecurityGroups() != null ? getVpcSecurityGroups()
            .stream()
            .map(SecurityGroupResource::getId)
            .collect(Collectors.toList()) : null;

        try {
            client.modifyDBInstance(
                r -> r.allocatedStorage(Objects.equals(getAllocatedStorage(), current.getAllocatedStorage()) ? null : getAllocatedStorage())
                    .applyImmediately(Objects.equals(getApplyImmediately(), current.getApplyImmediately()) ? null : getApplyImmediately())
                    .allowMajorVersionUpgrade(Objects.equals(getAllowMajorVersionUpgrade(), current.getAllowMajorVersionUpgrade())
                        ? null : getAllowMajorVersionUpgrade())
                    .autoMinorVersionUpgrade(Objects.equals(getAutoMinorVersionUpgrade(), current.getAutoMinorVersionUpgrade())
                        ? null : getAutoMinorVersionUpgrade())
                    .backupRetentionPeriod(Objects.equals(getBackupRetentionPeriod(), current.getBackupRetentionPeriod())
                        ? null : getBackupRetentionPeriod())
                    .cloudwatchLogsExportConfiguration(c -> c.enableLogTypes(getEnableCloudwatchLogsExports()))
                    .copyTagsToSnapshot(Objects.equals(getCopyTagsToSnapshot(), current.getCopyTagsToSnapshot()) ? null : getCopyTagsToSnapshot())
                    .dbInstanceClass(Objects.equals(getDbInstanceClass(), current.getDbInstanceClass()) ? null : getDbInstanceClass())
                    .dbInstanceIdentifier(getName())
                    .dbParameterGroupName(Objects.equals(getDbParameterGroup(), current.getDbParameterGroup())
                        ? null : parameterGroupName)
                    .dbSecurityGroups(Objects.equals(getDbSecurityGroups(), current.getDbSecurityGroups()) ? null : getDbSecurityGroups())
                    .dbSubnetGroupName(Objects.equals(getDbSubnetGroup(), current.getDbSubnetGroup()) ? null : subnetGroupName)
                    .deletionProtection(Objects.equals(getDeletionProtection(), current.getDeletionProtection()) ? null : getDeletionProtection())
                    .domain(Objects.equals(getDomain(), current.getDomain()) ? null : getDomain())
                    .domainIAMRoleName(Objects.equals(getDomainIamRoleName(), current.getDomainIamRoleName()) ? null : getDomainIamRoleName())
                    .enableIAMDatabaseAuthentication(Objects.equals(
                        getEnableIamDatabaseAuthentication(), current.getEnableIamDatabaseAuthentication())
                        ? null : getEnableIamDatabaseAuthentication())
                    .enablePerformanceInsights(Objects.equals(getEnablePerformanceInsights(), current.getEnablePerformanceInsights())
                        ? null : getEnablePerformanceInsights())
                    .engineVersion(Objects.equals(getEngineVersion(), current.getEngineVersion()) ? null : getEngineVersion())
                    .iops(Objects.equals(getIops(), current.getIops()) ? null : getIops())
                    .licenseModel(Objects.equals(getLicenseModel(), current.getLicenseModel()) ? null : getLicenseModel())
                    .masterUserPassword(Objects.equals(getMasterUserPassword(), current.getMasterUserPassword()) ? null : getMasterUserPassword())
                    .monitoringInterval(Objects.equals(getMonitoringInterval(), current.getMonitoringInterval()) ? null : getMonitoringInterval())
                    .monitoringRoleArn(Objects.equals(getMonitoringRoleArn(), current.getMonitoringRoleArn()) ? null : getMonitoringRoleArn())
                    .multiAZ(Objects.equals(getMultiAz(), current.getMultiAz()) ? null : getMultiAz())
                    .optionGroupName(Objects.equals(getOptionGroup(), current.getOptionGroup()) ? null : optionGroupName)
                    .performanceInsightsKMSKeyId(Objects.equals(getPerformanceInsightsKmsKey(), current.getPerformanceInsightsKmsKey())
                        ? null : performanceInsightsKmsKeyId)
                    .performanceInsightsRetentionPeriod(Objects.equals(
                        getPerformanceInsightsRetentionPeriod(), current.getPerformanceInsightsRetentionPeriod())
                        ? null : getPerformanceInsightsRetentionPeriod())
                    .preferredBackupWindow(Objects.equals(getPreferredBackupWindow(), current.getPreferredBackupWindow())
                        ? null : getPreferredBackupWindow())
                    .preferredMaintenanceWindow(Objects.equals(getPreferredMaintenanceWindow(), current.getPreferredMaintenanceWindow())
                        ? null : getPreferredMaintenanceWindow())
                    .promotionTier(Objects.equals(getPromotionTier(), current.getPromotionTier()) ? null : getPromotionTier())
                    .publiclyAccessible(Objects.equals(getPubliclyAccessible(), current.getPubliclyAccessible()) ? null : getPubliclyAccessible())
                    .storageType(Objects.equals(getStorageType(), current.getStorageType()) ? null : getStorageType())
                    .tdeCredentialArn(Objects.equals(getTdeCredentialArn(), current.getTdeCredentialArn()) ? null : getTdeCredentialArn())
                    .tdeCredentialPassword(Objects.equals(getTdeCredentialPassword(), current.getTdeCredentialPassword())
                        ? null : getTdeCredentialPassword())
                    .vpcSecurityGroupIds(Objects.equals(getVpcSecurityGroups(), current.getVpcSecurityGroups())
                        ? null : vpcSecurityGroupIds)
            );
        } catch (InvalidDbInstanceStateException ex) {
            throw new GyroException(ex.getLocalizedMessage());
        }
    }

    @Override
    public void delete(GyroUI ui, State state) {
        RdsClient client = createClient(RdsClient.class);
        client.deleteDBInstance(
            r -> r.dbInstanceIdentifier(getName())
                    .finalDBSnapshotIdentifier(getFinalDbSnapshotIdentifier())
                    .skipFinalSnapshot(getSkipFinalSnapshot())
                    .deleteAutomatedBackups(getDeleteAutomatedBackups())
        );

        Wait.atMost(5, TimeUnit.MINUTES)
            .checkEvery(15, TimeUnit.SECONDS)
            .prompt(true)
            .until(() -> isDeleted(client));
    }

    private boolean isDeleted(RdsClient client) {
        try {
            client.describeDBInstances(
                r -> r.dbInstanceIdentifier(getName())
            );

        } catch (DbInstanceNotFoundException ex) {
            return true;
        }

        return false;
    }

<<<<<<< HEAD
    @Override
    public String toDisplayString() {
        return "db instance " + getName();
    }
=======
>>>>>>> 69555001
}<|MERGE_RESOLUTION|>--- conflicted
+++ resolved
@@ -953,12 +953,4 @@
 
         return false;
     }
-
-<<<<<<< HEAD
-    @Override
-    public String toDisplayString() {
-        return "db instance " + getName();
-    }
-=======
->>>>>>> 69555001
 }