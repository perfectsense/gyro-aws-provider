--- conflicted
+++ resolved
@@ -144,12 +144,4 @@
             r -> r.dbSubnetGroupName(getName())
         );
     }
-
-<<<<<<< HEAD
-    @Override
-    public String toDisplayString() {
-        return "db subnet group " + getName();
-    }
-=======
->>>>>>> 69555001
 }