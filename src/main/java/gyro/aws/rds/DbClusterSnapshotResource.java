--- conflicted
+++ resolved
@@ -114,12 +114,4 @@
             r -> r.dbClusterSnapshotIdentifier(getName())
         );
     }
-
-<<<<<<< HEAD
-    @Override
-    public String toDisplayString() {
-        return "db cluster snapshot " + getName();
-    }
-=======
->>>>>>> 69555001
 }