--- conflicted
+++ resolved
@@ -719,12 +719,4 @@
 
         return false;
     }
-
-<<<<<<< HEAD
-    @Override
-    public String toDisplayString() {
-        return "db cluster " + getName();
-    }
-=======
->>>>>>> 69555001
 }