package gyro.aws.rds;

import gyro.aws.AwsResource;
import gyro.aws.Copyable;
import gyro.core.GyroException;
import gyro.core.GyroUI;
import gyro.core.resource.Id;
import gyro.core.resource.Updatable;
import gyro.core.Type;
import gyro.core.resource.Resource;
import com.psddev.dari.util.ObjectUtils;
import gyro.core.scope.State;
import software.amazon.awssdk.services.rds.RdsClient;
import software.amazon.awssdk.services.rds.model.DescribeGlobalClustersResponse;
import software.amazon.awssdk.services.rds.model.GlobalCluster;
import software.amazon.awssdk.services.rds.model.GlobalClusterNotFoundException;

import java.util.Set;

/**
 * Create a global cluster.
 *
 * .. code-block:: gyro
 *
 *    aws::db-global-cluster db-global-cluster-example
 *        name: "aurora-global-cluster"
 *        engine: "aurora"
 *    end
 */
@Type("db-global-cluster")
public class DbGlobalClusterResource extends AwsResource implements Copyable<GlobalCluster> {

    private String databaseName;
    private Boolean deletionProtection;
    private String engine;
    private String engineVersion;
    private String name;
    private DbClusterResource sourceDbCluster;
    private Boolean storageEncrypted;

    /**
     * The name for your database of up to 64 alpha-numeric characters. If omitted, no database will be created in the global database cluster.
     */
    public String getDatabaseName() {
        return databaseName;
    }

    public void setDatabaseName(String databaseName) {
        this.databaseName = databaseName;
    }

    /**
     * Enable or disable deletion protection on the global cluster. The default is false.
     */
    @Updatable
    public Boolean getDeletionProtection() {
        return deletionProtection;
    }

    public void setDeletionProtection(Boolean deletionProtection) {
        this.deletionProtection = deletionProtection;
    }

    /**
     * The name of the database engine.
     */
    public String getEngine() {
        return engine;
    }

    public void setEngine(String engine) {
        this.engine = engine;
    }

    /**
     * The engine version of the Aurora global database.
     */
    public String getEngineVersion() {
        return engineVersion;
    }

    public void setEngineVersion(String engineVersion) {
        this.engineVersion = engineVersion;
    }

    /**
     * The unique identifier of the global database cluster. (Required)
     */
    @Id
    public String getName() {
        return name;
    }

    public void setName(String name) {
        this.name = name;
    }

    /**
     * The primary cluster of the global database.
     */
    public DbClusterResource getSourceDbCluster() {
        return sourceDbCluster;
    }

    public void setSourceDbCluster(DbClusterResource sourceDbCluster) {
        this.sourceDbCluster = sourceDbCluster;
    }

    /**
     * Enable or disable global cluster encryption. Default to false (no encryption).
     */
    public Boolean getStorageEncrypted() {
        return storageEncrypted;
    }

    public void setStorageEncrypted(Boolean storageEncrypted) {
        this.storageEncrypted = storageEncrypted;
    }

    @Override
    public void copyFrom(GlobalCluster cluster) {
        setDatabaseName(cluster.databaseName());
        setDeletionProtection(cluster.deletionProtection());
        setEngine(cluster.engine());

        String version = cluster.engineVersion();
        if (getEngineVersion() != null) {
            version = version.substring(0, getEngineVersion().length());
        }

        setEngineVersion(version);
        setStorageEncrypted(cluster.storageEncrypted());
    }

    @Override
    public boolean refresh() {
        RdsClient client = createClient(RdsClient.class);

        if (ObjectUtils.isBlank(getName())) {
            throw new GyroException("name is missing, unable to load db global cluster.");
        }

        try {
            DescribeGlobalClustersResponse response = client.describeGlobalClusters(
                r -> r.globalClusterIdentifier(getName())
            );

            response.globalClusters().forEach(this::copyFrom);

        } catch (GlobalClusterNotFoundException ex) {
            return false;
        }

        return true;
    }

    @Override
    public void create(GyroUI ui, State state) {
        RdsClient client = createClient(RdsClient.class);
        client.createGlobalCluster(
            r -> r.databaseName(getDatabaseName())
                    .deletionProtection(getDeletionProtection())
                    .engine(getEngine())
                    .engineVersion(getEngineVersion())
                    .globalClusterIdentifier(getName())
                    .sourceDBClusterIdentifier(getSourceDbCluster() != null ? getSourceDbCluster().getArn() : null)
                    .storageEncrypted(getStorageEncrypted())
        );
    }

    @Override
    public void update(GyroUI ui, State state, Resource config, Set<String> changedFieldNames) {
        RdsClient client = createClient(RdsClient.class);
        DbGlobalClusterResource current = (DbGlobalClusterResource) config;
        // The modify global cluster api currently return a 500
        client.modifyGlobalCluster(
            r -> r.deletionProtection(getDeletionProtection())
                    .globalClusterIdentifier(current.getName())
                    .newGlobalClusterIdentifier(getName())
        );
    }

    @Override
    public void delete(GyroUI ui, State state) {
        RdsClient client = createClient(RdsClient.class);
        client.deleteGlobalCluster(
            r -> r.globalClusterIdentifier(getName())
        );
    }

<<<<<<< HEAD
    @Override
    public String toDisplayString() {
        return "db global cluster " + getName();
    }
=======
>>>>>>> 69555001
}<|MERGE_RESOLUTION|>--- conflicted
+++ resolved
@@ -187,12 +187,4 @@
             r -> r.globalClusterIdentifier(getName())
         );
     }
-
-<<<<<<< HEAD
-    @Override
-    public String toDisplayString() {
-        return "db global cluster " + getName();
-    }
-=======
->>>>>>> 69555001
 }