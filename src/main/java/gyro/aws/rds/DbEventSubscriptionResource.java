package gyro.aws.rds;

import gyro.aws.Copyable;
import gyro.aws.sns.TopicResource;
import gyro.core.GyroException;
import gyro.core.GyroUI;
import gyro.core.resource.Id;
import gyro.core.resource.Updatable;
import gyro.core.Type;
import gyro.core.resource.Resource;
import com.psddev.dari.util.ObjectUtils;
import gyro.core.scope.State;
import software.amazon.awssdk.services.rds.RdsClient;
import software.amazon.awssdk.services.rds.model.CreateEventSubscriptionResponse;
import software.amazon.awssdk.services.rds.model.DescribeEventSubscriptionsResponse;
import software.amazon.awssdk.services.rds.model.EventSubscription;
import software.amazon.awssdk.services.rds.model.SubscriptionNotFoundException;

import java.util.ArrayList;
import java.util.Collections;
import java.util.List;
import java.util.Set;

/**
 * Create a db event subscription.
 *
 * .. code-block:: gyro
 *
 *    aws::db-event-subscription db-event-subscription-example
 *        name: "db-event-subscription-example"
 *        sns-topic: $(aws::sns-topic sns-topic-example)
 *        enabled: true
 *        source-type: "db-instance"
 *        event-categories: ["availability", "deletion"]
 *        tags: {
 *            Name: "db-event-subscription-example"
 *        }
 *    end
 */
@Type("db-event-subscription")
public class DbEventSubscriptionResource extends RdsTaggableResource implements Copyable<EventSubscription> {

    private Boolean enabled;
    private List<String> eventCategories;
    private TopicResource snsTopic;
    private List<String> sourceIds;
    private String sourceType;
    private String name;

    /**
     * Enable or disable the subscription. Default to true.
     */
    @Updatable
    public Boolean getEnabled() {
        return enabled;
    }

    public void setEnabled(Boolean enabled) {
        this.enabled = enabled;
    }

    /**
     * A list of event categories for a SourceType to subscribe to. See `Events <https://docs.aws.amazon.com/AmazonRDS/latest/UserGuide/USER_Events.html>`_ topic in the Amazon RDS User Guide or by using the `DescribeEventCategories` action.
     */
    @Updatable
    public List<String> getEventCategories() {
        if (eventCategories == null || eventCategories.isEmpty()) {
            return new ArrayList<>();
        }

        List<String> sorted = new ArrayList<>(eventCategories);
        Collections.sort(sorted);

        return sorted;
    }

    public void setEventCategories(List<String> eventCategories) {
        this.eventCategories = eventCategories;
    }

    /**
     * The subscribed SNS topic. (Required)
     */
    @Updatable
    public TopicResource getSnsTopic() {
        return snsTopic;
    }

    public void setSnsTopic(TopicResource snsTopic) {
        this.snsTopic = snsTopic;
    }

    /**
     * The list of identifiers of the event sources. If omitted, then all sources are included in the response.
     */
    public List<String> getSourceIds() {
        return sourceIds;
    }

    public void setSourceIds(List<String> sourceIds) {
        if (sourceIds == null) {
            sourceIds = new ArrayList<>();
        }

        this.sourceIds = sourceIds;
    }

    /**
     * The type of source that is generating the events. If omitted, all events are returned. Valid values: ``db-instance``, ``db-cluster``, ``db-parameter-group``, ``db-security-group``, ``db-snapshot``, ``db-cluster-snapshot``.
     */
    @Updatable
    public String getSourceType() {
        return sourceType;
    }

    public void setSourceType(String sourceType) {
        this.sourceType = sourceType;
    }

    /**
     * The name of the subscription. (Required)
     */
    @Id
    public String getName() {
        return name;
    }

    public void setName(String name) {
        this.name = name;
    }

    @Override
    public void copyFrom(EventSubscription subscription) {
        setEnabled(subscription.enabled());
        setEventCategories(subscription.eventCategoriesList());
        setSnsTopic(findById(TopicResource.class, subscription.snsTopicArn()));
        List<String> sourceIds = subscription.sourceIdsList();
        setSourceIds(sourceIds.isEmpty() ? null : sourceIds);
        setSourceType(subscription.sourceType());
        setArn(subscription.eventSubscriptionArn());
    }

    @Override
    protected boolean doRefresh() {
        RdsClient client = createClient(RdsClient.class);

        if (ObjectUtils.isBlank(getName())) {
            throw new GyroException("name is missing, unable to load db event subscription.");
        }

        try {
            DescribeEventSubscriptionsResponse response = client.describeEventSubscriptions(
                r -> r.subscriptionName(getName())
            );

            response.eventSubscriptionsList().forEach(this::copyFrom);

        } catch (SubscriptionNotFoundException ex) {
            return false;
        }

        return true;
    }

    @Override
    protected void doCreate() {
        RdsClient client = createClient(RdsClient.class);
        CreateEventSubscriptionResponse response = client.createEventSubscription(
            r -> r.enabled(getEnabled())
                    .eventCategories(getEventCategories())
                    .sourceIds(getSourceIds())
                    .sourceType(getSourceType())
                    .subscriptionName(getName())
                    .snsTopicArn(getSnsTopic().getArn())
        );

        setArn(response.eventSubscription().eventSubscriptionArn());
    }

    @Override
    protected void doUpdate(Resource config, Set<String> changedProperties) {
        RdsClient client = createClient(RdsClient.class);
        client.modifyEventSubscription(
            r -> r.enabled(getEnabled())
                    .eventCategories(getEventCategories())
                    .snsTopicArn(getSnsTopic().getArn())
                    .sourceType(getSourceType())
                    .subscriptionName(getName())
        );
    }

    @Override
    public void delete(GyroUI ui, State state) {
        RdsClient client = createClient(RdsClient.class);
        client.deleteEventSubscription(
            r -> r.subscriptionName(getName())
        );

    }

<<<<<<< HEAD
    @Override
    public String toDisplayString() {
        return "db event subscription " + getName();
    }
=======
>>>>>>> 69555001
}<|MERGE_RESOLUTION|>--- conflicted
+++ resolved
@@ -197,12 +197,4 @@
         );
 
     }
-
-<<<<<<< HEAD
-    @Override
-    public String toDisplayString() {
-        return "db event subscription " + getName();
-    }
-=======
->>>>>>> 69555001
 }