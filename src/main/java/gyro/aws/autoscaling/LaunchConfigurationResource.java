--- conflicted
+++ resolved
@@ -393,13 +393,7 @@
             .instanceId(getInstance() != null ? getInstance().getId() : null)
             .associatePublicIpAddress(getAssociatePublicIp())
             .blockDeviceMappings(!getBlockDeviceMapping().isEmpty() ?
-<<<<<<< HEAD
                 getBlockDeviceMapping().stream().map(BlockDeviceMappingResource::getAutoscalingBlockDeviceMapping)
-=======
-                getBlockDeviceMapping()
-                    .stream()
-                    .map(BlockDeviceMapping::getAutoscalingBlockDeviceMapping)
->>>>>>> d08e5458
                     .collect(Collectors.toList()) : null)
             .iamInstanceProfile(getInstanceProfile() != null ? getInstanceProfile().getArn() : null)
             .build();
