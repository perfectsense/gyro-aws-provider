--- conflicted
+++ resolved
@@ -114,8 +114,7 @@
     public void setName(String name) {
         this.name = name;
     }
-
-<<<<<<< HEAD
+    
     @Override
     public void copyFrom(Topic topic) {
         SnsClient client = createClient(SnsClient.class);
@@ -134,13 +133,6 @@
         if (attributesResponse.attributes().get("DeliveryPolicy") != null) {
             getAttributes().put("DeliveryPolicy", (attributesResponse.attributes().get("DeliveryPolicy")));
         }
-=======
-    @Id
-    @Output
-    public String getTopicArn() {
-        return topicArn;
-    }
->>>>>>> 5e4a4c21
 
         setArn(attributesResponse.attributes().get("TopicArn"));
     }
