package gyro.aws.route53;

import gyro.aws.AwsResource;
import gyro.aws.Copyable;
import gyro.core.GyroException;
import gyro.core.GyroUI;
import gyro.core.resource.Id;
import gyro.core.resource.Output;
import gyro.core.resource.Updatable;
import gyro.core.Type;
import gyro.core.resource.Resource;
import com.google.common.collect.ImmutableSet;
import com.google.common.collect.MapDifference;
import com.google.common.collect.Maps;
import com.psddev.dari.util.ObjectUtils;
import gyro.core.scope.State;
import software.amazon.awssdk.regions.Region;
import software.amazon.awssdk.services.route53.Route53Client;
import software.amazon.awssdk.services.route53.model.ChangeTagsForResourceRequest;
import software.amazon.awssdk.services.route53.model.CreateHealthCheckResponse;
import software.amazon.awssdk.services.route53.model.GetHealthCheckResponse;
import software.amazon.awssdk.services.route53.model.HealthCheck;
import software.amazon.awssdk.services.route53.model.HealthCheckConfig;
import software.amazon.awssdk.services.route53.model.HealthCheckRegion;
import software.amazon.awssdk.services.route53.model.HealthCheckType;
import software.amazon.awssdk.services.route53.model.InsufficientDataHealthStatus;
import software.amazon.awssdk.services.route53.model.ListTagsForResourceResponse;
import software.amazon.awssdk.services.route53.model.NoSuchHealthCheckException;
import software.amazon.awssdk.services.route53.model.Tag;
import software.amazon.awssdk.services.route53.model.TagResourceType;
import software.amazon.awssdk.services.route53.model.UpdateHealthCheckRequest;

import java.util.ArrayList;
import java.util.HashMap;
import java.util.HashSet;
import java.util.List;
import java.util.Map;
import java.util.Set;
import java.util.UUID;
import java.util.stream.Collectors;
import java.util.stream.Stream;

/**
 * Creates a route53 heath Check resource.
 *
 * Example
 * -------
 *
 * .. code-block:: gyro
 *
 *     aws::route53-health-check health-check-example-calculated
 *         type: "CALCULATED"
 *         inverted: false
 *         disabled: false
 *         health-threshold: 0
 *         tags: {
 *             Name: "health-check-example-calculated"
 *         }
 *     end
 *
 */
@Type("route53-health-check")
public class HealthCheckResource extends AwsResource implements Copyable<HealthCheck> {

    private String id;
    private Set<HealthCheckResource> childHealthChecks;
    private Boolean disabled;
    private Boolean enableSni;
    private Integer failureThreshold;
    private String domainName;
    private Integer healthThreshold;
    private String insufficientDataHealthStatus;
    private Boolean inverted;
    private String ipAddress;
    private Boolean measureLatency;
    private Integer port;
    private Set<String> regions;
    private Integer requestInterval;
    private String resourcePath;
    private String searchString;
    private String type;
    private String alarmName;
    private String alarmRegion;
    private Map<String, String> tags;

    private static final Set<String> regionSet = ImmutableSet.copyOf(
        HealthCheckRegion.knownValues().stream()
            .map(HealthCheckRegion::toString).collect(Collectors.toList())
    );

    private static final String HEALTH_CHECK_TYPE_CALCULATED = "CALCULATED";
    private static final String HEALTH_CHECK_TYPE_CLOUD_WATCH = "CLOUDWATCH_METRIC";
    private static final String HEALTH_CHECK_TYPE_HTTP_STR_MATCH = "HTTP_STR_MATCH";
    private static final String HEALTH_CHECK_TYPE_HTTPS_STR_MATCH = "HTTPS_STR_MATCH";
    private static final String HEALTH_CHECK_TYPE_HTTPS = "HTTPS";
    private static final String HEALTH_CHECK_TYPE_TCP = "TCP";

    /**
     * A list of children health checks.
     */
    @Updatable
    public Set<HealthCheckResource> getChildHealthChecks() {
        if (childHealthChecks == null) {
            childHealthChecks = new HashSet<>();
        }

        return childHealthChecks;
    }

    public void setChildHealthChecks(Set<HealthCheckResource> childHealthChecks) {
        this.childHealthChecks = childHealthChecks;
    }

    /**
     * Disable the health check. Defaults to ``false``.
     */
    @Updatable
    public Boolean getDisabled() {
        if (disabled == null) {
            disabled = false;
        }

        return disabled;
    }

    public void setDisabled(Boolean disabled) {
        this.disabled = disabled;
    }

    /**
     * Enable SNI on the health check.
     */
    @Updatable
    public Boolean getEnableSni() {
        return enableSni;
    }

    public void setEnableSni(Boolean enableSni) {
        this.enableSni = enableSni;
    }

    /**
     * Set the failure threshold upon which the health check changes its status. Defaults to ``3``.
     */
    @Updatable
    public Integer getFailureThreshold() {
        if (failureThreshold == null) {
            failureThreshold = 3;
        }

        return failureThreshold;
    }

    public void setFailureThreshold(Integer failureThreshold) {
        this.failureThreshold = failureThreshold;
    }

    /**
     * The domain name to monitor for the health check.
     */
    @Updatable
    public String getDomainName() {
        return domainName;
    }

    public void setDomainName(String domainName) {
        this.domainName = domainName;
    }

    /**
     * Health check threshold. Defaults to ``0``.
     */
    @Updatable
    public Integer getHealthThreshold() {
        if (healthThreshold == null) {
            healthThreshold = 0;
        }

        return healthThreshold;
    }

    public void setHealthThreshold(Integer healthThreshold) {
        this.healthThreshold = healthThreshold;
    }

    /**
     * What status to give if there is insufficient data for the health check to analyze. Valid values are ``HEALTHY`` or ``UNHEALTHY`` or ``LAST_KNOWN_STATUS``.
     */
    @Updatable
    public String getInsufficientDataHealthStatus() {
        return insufficientDataHealthStatus;
    }

    public void setInsufficientDataHealthStatus(String insufficientDataHealthStatus) {
        this.insufficientDataHealthStatus = insufficientDataHealthStatus;
    }

    /**
     * Invert the health check. Defaults to ``false``.
     */
    @Updatable
    public Boolean getInverted() {
        if (inverted == null) {
            inverted = false;
        }

        return inverted;
    }

    public void setInverted(Boolean inverted) {
        this.inverted = inverted;
    }

    /**
     * The ip to monitor for the health check.
     */
    @Updatable
    public String getIpAddress() {
        return ipAddress;
    }

    public void setIpAddress(String ipAddress) {
        this.ipAddress = ipAddress;
    }

    /**
     * Enable latency measurement.
     */
    public Boolean getMeasureLatency() {
        return measureLatency;
    }

    public void setMeasureLatency(Boolean measureLatency) {
        this.measureLatency = measureLatency;
    }

    /**
     * The port for the domain name and/or ip address to monitor for the health check.
     */
    @Updatable
    public Integer getPort() {
        return port;
    }

    public void setPort(Integer port) {
        this.port = port;
    }

    /**
     * Set the regions where the health check would be active. For types that support it, having an empty region would default to all regions being selected.
     */
    @Updatable
    public Set<String> getRegions() {
        if (regions == null) {
            regions = new HashSet<>();
        }

        if (regions.isEmpty() && getType() != null
            && !getType().equals(HEALTH_CHECK_TYPE_CALCULATED) && !getType().equals(HEALTH_CHECK_TYPE_CLOUD_WATCH)) {
            regions = new HashSet<>(regionSet);
        }

        return regions;
    }

    public void setRegions(Set<String> regions) {
        this.regions = regions;
    }

    /**
     * The request interval upon which the health check would work. Defaults to ``30``.
     */
    public Integer getRequestInterval() {
        if (requestInterval == null) {
            requestInterval = 30;
        }

        return requestInterval;
    }

    public void setRequestInterval(Integer requestInterval) {
        this.requestInterval = requestInterval;
    }

    /**
     * The resource path attached at the end of domain name and/or ip address to monitor for the health check.
     */
    @Updatable
    public String getResourcePath() {
        if (!ObjectUtils.isBlank(resourcePath)) {
            resourcePath = (resourcePath.startsWith("/") ? "" : "/") + resourcePath;
        }
        return resourcePath;
    }

    public void setResourcePath(String resourcePath) {
        this.resourcePath = resourcePath;
    }

    /**
     * The search string if type ``HTTP_STR_MATCH`` or ``HTTPS_STR_MATCH`` is selected.
     */
    @Updatable
    public String getSearchString() {
        return searchString;
    }

    public void setSearchString(String searchString) {
        this.searchString = searchString;
    }

    /**
     * The type of health check being created. Valid values are ``HTTP`` or ``HTTPS`` or ``HTTP_STR_MATCH`` or ``HTTPS_STR_MATCH`` or ``TCP`` or ``CALCULATED`` or ``CLOUDWATCH_METRIC``. (Required)
     */
    public String getType() {
        return type != null ? type.toUpperCase() : null;
    }

    public void setType(String type) {
        this.type = type;
    }

    /**
     * The alarm name to attach with the health check if type ``CLOUDWATCH_METRIC`` selected.
     */
    @Updatable
    public String getAlarmName() {
        return alarmName;
    }

    public void setAlarmName(String alarmName) {
        this.alarmName = alarmName;
    }

    /**
     * The alarm region to attach with the health check if type ``CLOUDWATCH_METRIC`` selected.
     */
    @Updatable
    public String getAlarmRegion() {
        return alarmRegion;
    }

    public void setAlarmRegion(String alarmRegion) {
        this.alarmRegion = alarmRegion;
    }

    @Updatable
    public Map<String, String> getTags() {
        if (tags == null) {
            tags = new HashMap<>();
        }

        return tags;
    }

    public void setTags(Map<String, String> tags) {
        this.tags = tags;
    }

    /**
     * The ID of the health check.
     */
    @Id
    @Output
    public String getId() {
        return id;
    }

    public void setId(String id) {
        this.id = id;
    }

    @Override
    public void copyFrom(HealthCheck healthCheck) {
        setId(healthCheck.id());
        HealthCheckConfig healthCheckConfig = healthCheck.healthCheckConfig();
        setChildHealthChecks(healthCheckConfig.childHealthChecks().stream().map(o -> findById(HealthCheckResource.class, o)).collect(Collectors.toSet()));
        setDisabled(healthCheckConfig.disabled());
        setEnableSni(healthCheckConfig.enableSNI());
        setFailureThreshold(healthCheckConfig.failureThreshold());
        setDomainName(healthCheckConfig.fullyQualifiedDomainName());
        setHealthThreshold(healthCheckConfig.healthThreshold());
        setInsufficientDataHealthStatus(healthCheckConfig.insufficientDataHealthStatusAsString());
        setInverted(healthCheckConfig.inverted());
        setIpAddress(healthCheckConfig.ipAddress());
        setMeasureLatency(healthCheckConfig.measureLatency());
        setPort(healthCheckConfig.port());

        setRequestInterval(healthCheckConfig.requestInterval());
        setResourcePath(healthCheckConfig.resourcePath());
        setSearchString(healthCheckConfig.searchString());
        setType(healthCheckConfig.typeAsString());

        if (getType().equals(HEALTH_CHECK_TYPE_CALCULATED) || getType().equals(HEALTH_CHECK_TYPE_CLOUD_WATCH)) {
            setRegions(new HashSet<>());
        } else {
            if (healthCheckConfig.regionsAsStrings().isEmpty()) {
                setRegions(new HashSet<>(regionSet));
            } else {
                setRegions(new HashSet<>(healthCheckConfig.regionsAsStrings()));
            }
        }

        if (healthCheckConfig.alarmIdentifier() != null) {
            setAlarmName(healthCheckConfig.alarmIdentifier().name());
            setAlarmRegion(healthCheckConfig.alarmIdentifier().regionAsString());
        }

        loadTags(createClient(Route53Client.class, Region.AWS_GLOBAL.toString(), null));
    }

    @Override
    public boolean refresh() {
        Route53Client client = createClient(Route53Client.class, Region.AWS_GLOBAL.toString(), null);

        HealthCheck healthCheck = getHealthCheck(client);

        if (healthCheck == null) {
            return false;
        }

        copyFrom(healthCheck);

        return true;
    }

    @Override
    public void create(GyroUI ui, State state) {
        validate();

        Route53Client client = createClient(Route53Client.class, Region.AWS_GLOBAL.toString(), null);

        CreateHealthCheckResponse response = client.createHealthCheck(
            r -> r.callerReference(UUID.randomUUID().toString())
                .healthCheckConfig(getCreateHealthCheckRequest())
        );

        HealthCheck healthCheck = response.healthCheck();

        setId(healthCheck.id());

        saveTags(client, new HashMap<>());
    }

    @Override
    public void update(GyroUI ui, State state, Resource current, Set<String> changedFieldNames) {
        validate();

        Route53Client client = createClient(Route53Client.class, Region.AWS_GLOBAL.toString(), null);

        if (changedFieldNames.contains("tags")) {
            HealthCheckResource oldResource = (HealthCheckResource) current;
            saveTags(client, oldResource.getTags());
        }

        client.updateHealthCheck(getUpdateHealthCheckRequest());
    }

    @Override
    public void delete(GyroUI ui, State state) {
        Route53Client client = createClient(Route53Client.class, Region.AWS_GLOBAL.toString(), null);

        client.deleteHealthCheck(
            r -> r.healthCheckId(getId())
        );
    }

<<<<<<< HEAD
    @Override
    public String toDisplayString() {
        StringBuilder sb = new StringBuilder();

        sb.append("health check");

        if (!ObjectUtils.isBlank(getId())) {
            sb.append(" - ").append(getId());
        }

        if (!ObjectUtils.isBlank(getType())) {
            sb.append(" [ ").append(getType()).append(" ]");
        }

        return sb.toString();
    }

=======
>>>>>>> 69555001
    private HealthCheck getHealthCheck(Route53Client client) {
        HealthCheck healthCheck;

        if (ObjectUtils.isBlank(getId())) {
            throw new GyroException("id is missing, unable to health check.");
        }

        try {
            GetHealthCheckResponse response = client.getHealthCheck(
                r -> r.healthCheckId(getId())
            );

            healthCheck = response.healthCheck();

        } catch (NoSuchHealthCheckException ex) {
            healthCheck = null;
        }

        return healthCheck;
    }

    private HealthCheckConfig getCreateHealthCheckRequest() {
        if (getType().equals(HEALTH_CHECK_TYPE_CALCULATED)) {
            return HealthCheckConfig.builder()
                .type(getType())
                .childHealthChecks(getChildHealthChecks().stream().map(HealthCheckResource::getId).collect(Collectors.toList()))
                .disabled(getDisabled())
                .inverted(getInverted())
                .healthThreshold(getHealthThreshold())
                .build();

        } else if (getType().equals(HEALTH_CHECK_TYPE_CLOUD_WATCH)) {
            return HealthCheckConfig.builder()
                .type(getType())
                .disabled(getDisabled())
                .insufficientDataHealthStatus(getInsufficientDataHealthStatus())
                .inverted(getInverted())
                .alarmIdentifier(
                    a -> a.name(getAlarmName())
                        .region(getAlarmRegion())
                )
                .build();

        } else {
            return HealthCheckConfig.builder()
                .disabled(getDisabled())
                .enableSNI(getEnableSni())
                .failureThreshold(getFailureThreshold())
                .fullyQualifiedDomainName(getDomainName())
                .healthThreshold(getHealthThreshold())
                .inverted(getInverted())
                .ipAddress(getIpAddress())
                .measureLatency(getMeasureLatency())
                .port(getPort())
                .requestInterval(getRequestInterval())
                .resourcePath(getResourcePath())
                .searchString(getSearchString())
                .type(getType())
                .regionsWithStrings(getRegions())
                .build();
        }
    }

    private UpdateHealthCheckRequest getUpdateHealthCheckRequest() {
        if (getType().equals(HEALTH_CHECK_TYPE_CALCULATED)) {
            return UpdateHealthCheckRequest.builder()
                .healthCheckId(getId())
                .childHealthChecks(getChildHealthChecks().stream().map(HealthCheckResource::getId).collect(Collectors.toList()))
                .disabled(getDisabled())
                .inverted(getInverted())
                .healthThreshold(getHealthThreshold())
                .build();
        } else if (getType().equals(HEALTH_CHECK_TYPE_CLOUD_WATCH)) {
            return UpdateHealthCheckRequest.builder()
                .healthCheckId(getId())
                .disabled(getDisabled())
                .insufficientDataHealthStatus(getInsufficientDataHealthStatus())
                .inverted(getInverted())
                .alarmIdentifier(
                    a -> a.name(getAlarmName())
                        .region(getAlarmRegion())
                )
                .build();
        } else {
            return UpdateHealthCheckRequest.builder()
                .healthCheckId(getId())
                .disabled(getDisabled())
                .enableSNI(getEnableSni())
                .failureThreshold(getFailureThreshold())
                .fullyQualifiedDomainName(getDomainName())
                .healthThreshold(getHealthThreshold())
                .inverted(getInverted())
                .ipAddress(getIpAddress())
                .port(getPort())
                .resourcePath(getResourcePath())
                .searchString(getSearchString())
                .regionsWithStrings(getRegions())
                .build();
        }
    }

    private List<Tag> getRoute53Tags(Map<String, String> tags) {
        List<Tag> tagList = new ArrayList<>();

        for (String key: tags.keySet()) {
            tagList.add(
                Tag.builder()
                    .key(key)
                    .value(tags.get(key))
                    .build()
            );
        }

        return tagList;
    }

    private void saveTags(Route53Client client, Map<String, String> oldTags) {
        if (!oldTags.isEmpty() || !getTags().isEmpty()) {
            MapDifference<String, String> diff = Maps.difference(oldTags, getTags());

            ChangeTagsForResourceRequest tagRequest;

            if (getTags().isEmpty()) {
                tagRequest = ChangeTagsForResourceRequest.builder()
                    .resourceId(getId())
                    .resourceType(TagResourceType.HEALTHCHECK)
                    .removeTagKeys(diff.entriesOnlyOnLeft().keySet())
                    .build();
            } else if (diff.entriesOnlyOnLeft().isEmpty()) {
                tagRequest = ChangeTagsForResourceRequest.builder()
                    .resourceId(getId())
                    .resourceType(TagResourceType.HEALTHCHECK)
                    .addTags(getRoute53Tags(getTags()))
                    .build();
            } else {
                tagRequest = ChangeTagsForResourceRequest.builder()
                    .resourceId(getId())
                    .resourceType(TagResourceType.HEALTHCHECK)
                    .addTags(getRoute53Tags(getTags()))
                    .removeTagKeys(diff.entriesOnlyOnLeft().keySet())
                    .build();
            }

            client.changeTagsForResource(tagRequest);
        }
    }

    private void loadTags(Route53Client client) {
        ListTagsForResourceResponse response = client.listTagsForResource(
            r -> r.resourceId(getId())
                .resourceType(TagResourceType.HEALTHCHECK)
        );

        List<Tag> tags = response.resourceTagSet().tags();

        getTags().clear();

        for (Tag tag : tags) {
            getTags().put(tag.key(), tag.value());
        }
    }

    private void validate() {
        //Type validation
        if (ObjectUtils.isBlank(getType())
            || HealthCheckType.fromValue(getType()).equals(HealthCheckType.UNKNOWN_TO_SDK_VERSION)) {
            throw new GyroException(String.format("Invalid value '%s' for param 'type'. Valid values [ '%s' ]", getType(),
                Stream.of(HealthCheckType.values())
                    .filter(o -> !o.equals(HealthCheckType.UNKNOWN_TO_SDK_VERSION))
                    .map(Enum::toString).collect(Collectors.joining("', '"))));
        }

        //Attribute validation when type not CALCULATED
        if (!getType().equals(HEALTH_CHECK_TYPE_CALCULATED)) {
            if (!ObjectUtils.isBlank(getHealthThreshold())) {
                throw new GyroException("The param 'health-threshold' is only allowed when"
                    + " 'type' is 'CALCULATED'.");
            }

            if (!getChildHealthChecks().isEmpty()) {
                throw new GyroException("The param 'child-health-checks' is only allowed when"
                    + " 'type' is 'CALCULATED'.");
            }
        }

        //Attribute validation when type not CLOUDWATCH_METRIC
        if (!getType().equals(HEALTH_CHECK_TYPE_CLOUD_WATCH)) {
            if (!ObjectUtils.isBlank(getInsufficientDataHealthStatus())) {
                throw new GyroException(String.format("The param 'insufficient-data-health-status' is only allowed when"
                    + " 'type' is '%s'.",HEALTH_CHECK_TYPE_CLOUD_WATCH));
            }

            if (!ObjectUtils.isBlank(getAlarmName())) {
                throw new GyroException(String.format("The param 'name' is only allowed when"
                    + " 'type' is '%s'.",HEALTH_CHECK_TYPE_CLOUD_WATCH));
            }

            if (!ObjectUtils.isBlank(getAlarmRegion())) {
                throw new GyroException(String.format("The param 'alarm-region' is only allowed when"
                    + " 'type' is '%s'.",HEALTH_CHECK_TYPE_CLOUD_WATCH));
            }
        }

        //Attribute validation when type CALCULATED
        if (getType().equals(HEALTH_CHECK_TYPE_CALCULATED)) {
            if (ObjectUtils.isBlank(getHealthThreshold()) || getHealthThreshold() < 0) {
                throw new GyroException("The value - (" + getHealthThreshold()
                    + ") is invalid for parameter 'health-threshold'. Valid values [ Integer value grater or equal to 0. ]");
            }
        }

        //Attribute validation when type CLOUDWATCH_METRIC
        if (getType().equals(HEALTH_CHECK_TYPE_CLOUD_WATCH)) {
            if (ObjectUtils.isBlank(getInsufficientDataHealthStatus())
                || InsufficientDataHealthStatus.fromValue(getInsufficientDataHealthStatus())
                .equals(InsufficientDataHealthStatus.UNKNOWN_TO_SDK_VERSION)) {
                throw new GyroException(String.format("Invalid value '%s' for param 'insufficient-data-health-status'."
                        + " Valid values [ '%s' ]", getInsufficientDataHealthStatus(),
                    Stream.of(InsufficientDataHealthStatus.values())
                        .filter(o -> !o.equals(InsufficientDataHealthStatus.UNKNOWN_TO_SDK_VERSION))
                        .map(Enum::toString).collect(Collectors.joining("', '"))));
            }
        }

        //Attribute validation when type is CALCULATED or CLOUDWATCH_METRIC
        if (getType().equals(HEALTH_CHECK_TYPE_CALCULATED) && getType().equals(HEALTH_CHECK_TYPE_CLOUD_WATCH)) {
            if (!getRegions().isEmpty()) {
                throw new GyroException(String.format("The param 'regions' is not allowed when"
                    + " 'type' is '%s' or '%s'.", HEALTH_CHECK_TYPE_CALCULATED, HEALTH_CHECK_TYPE_CLOUD_WATCH));
            }

            if (!ObjectUtils.isBlank(getRequestInterval())) {
                throw new GyroException(String.format("The param 'request-interval' is not allowed when"
                    + " 'type' is '%s' or '%s'.", HEALTH_CHECK_TYPE_CALCULATED, HEALTH_CHECK_TYPE_CLOUD_WATCH));
            }

            if (!ObjectUtils.isBlank(getResourcePath())) {
                throw new GyroException(String.format("The param 'resource-path' is not allowed when"
                    + " 'type' is '%s' or '%s'.", HEALTH_CHECK_TYPE_CALCULATED, HEALTH_CHECK_TYPE_CLOUD_WATCH));
            }

            if (!ObjectUtils.isBlank(getIpAddress())) {
                throw new GyroException(String.format("The param 'ip-address' is not allowed when"
                    + " 'type' is '%s' or '%s'.", HEALTH_CHECK_TYPE_CALCULATED, HEALTH_CHECK_TYPE_CLOUD_WATCH));
            }

            if (!ObjectUtils.isBlank(getDomainName())) {
                throw new GyroException(String.format("The param 'domain-name' is not allowed when"
                    + " 'type' is '%s' or '%s'.", HEALTH_CHECK_TYPE_CALCULATED, HEALTH_CHECK_TYPE_CLOUD_WATCH));
            }

            if (getMeasureLatency() != null) {
                throw new GyroException(String.format("The param 'measure-latency' is not allowed when"
                    + " 'type' is '%s' or '%s'.", HEALTH_CHECK_TYPE_CALCULATED, HEALTH_CHECK_TYPE_CLOUD_WATCH));
            }

            if (getPort() != null) {
                throw new GyroException(String.format("The param 'port' is not allowed when"
                    + " 'type' is '%s' or '%s'.", HEALTH_CHECK_TYPE_CALCULATED, HEALTH_CHECK_TYPE_CLOUD_WATCH));
            }

            if (getFailureThreshold() != null) {
                throw new GyroException(String.format("The param 'failure-threshold' is not allowed when"
                    + " 'type' is '%s' or '%s'.", HEALTH_CHECK_TYPE_CALCULATED, HEALTH_CHECK_TYPE_CLOUD_WATCH));
            }
        }

        //Attribute validation when type is HTTP_STR_MATCH or HTTPS_STR_MATCH
        if (!getType().equals(HEALTH_CHECK_TYPE_HTTP_STR_MATCH) && !getType().equals(HEALTH_CHECK_TYPE_HTTPS_STR_MATCH)) {
            if (getSearchString() != null) {
                throw new GyroException(String.format("The param 'search-string' is only allowed when"
                    + " 'type' is '%s' or '%s'.", HEALTH_CHECK_TYPE_HTTP_STR_MATCH, HEALTH_CHECK_TYPE_HTTPS_STR_MATCH));
            }
        }

        //Attribute validation when type is HTTPS or HTTPS_STR_MATCH
        if (!getType().equals(HEALTH_CHECK_TYPE_HTTPS) && !getType().equals(HEALTH_CHECK_TYPE_HTTPS_STR_MATCH)) {
            if (getEnableSni() != null) {
                throw new GyroException(String.format("The param 'enable-sni' is only allowed when"
                    + " 'type' is '%s' or '%s'.", HEALTH_CHECK_TYPE_HTTP_STR_MATCH, HEALTH_CHECK_TYPE_HTTPS_STR_MATCH));
            }
        }

        //Attribute validation when type is not CALCULATED or CLOUDWATCH_METRIC
        if (!getType().equals(HEALTH_CHECK_TYPE_CALCULATED) && !getType().equals(HEALTH_CHECK_TYPE_CLOUD_WATCH)) {
            if (ObjectUtils.isBlank(getRequestInterval())
                || (getRequestInterval() != 10 && getRequestInterval() != 30)) {
                throw new GyroException("The value - (" + getRequestInterval()
                    + ") is invalid for parameter 'request-interval'. Valid values [ 10, 30 ].");
            }

            if (!getRegions().isEmpty() && !regionSet.containsAll(getRegions())) {
                throw new GyroException(String.format("Invalid values [ '%s' ] for param 'regions'."
                        + " Valid values [ '%s' ]",
                    getRegions().stream().filter(o -> !regionSet.contains(o)).collect(Collectors.joining("', '")),
                    String.join("', '", regionSet)));
            }
        }

        //Attribute validation when type is not CALCULATED or CLOUDWATCH_METRIC
        if (getType().equals(HEALTH_CHECK_TYPE_TCP)) {
            if ((!ObjectUtils.isBlank(getIpAddress()) && !ObjectUtils.isBlank(getDomainName()))
                || (ObjectUtils.isBlank(getIpAddress()) && ObjectUtils.isBlank(getDomainName()))) {
                throw new GyroException(String.format("When parameter 'type' is '%s' either param 'ip-address' or 'domain-name' needs to be specified.", HEALTH_CHECK_TYPE_TCP));
            }
        }
    }
}<|MERGE_RESOLUTION|>--- conflicted
+++ resolved
@@ -465,26 +465,6 @@
         );
     }
 
-<<<<<<< HEAD
-    @Override
-    public String toDisplayString() {
-        StringBuilder sb = new StringBuilder();
-
-        sb.append("health check");
-
-        if (!ObjectUtils.isBlank(getId())) {
-            sb.append(" - ").append(getId());
-        }
-
-        if (!ObjectUtils.isBlank(getType())) {
-            sb.append(" [ ").append(getType()).append(" ]");
-        }
-
-        return sb.toString();
-    }
-
-=======
->>>>>>> 69555001
     private HealthCheck getHealthCheck(Route53Client client) {
         HealthCheck healthCheck;
 
