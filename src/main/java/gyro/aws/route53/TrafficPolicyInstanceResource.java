--- conflicted
+++ resolved
@@ -223,31 +223,6 @@
             .until(() -> getTrafficPolicyInstance(client) == null);
     }
 
-<<<<<<< HEAD
-    @Override
-    public String toDisplayString() {
-        StringBuilder sb = new StringBuilder();
-
-        sb.append("traffic policy instance - ");
-
-        if (!ObjectUtils.isBlank(getName())) {
-            sb.append(getName());
-        }
-
-        if (getHostedZone() != null) {
-            sb.append(getHostedZone().getName());
-        }
-
-        if (!ObjectUtils.isBlank(getId())) {
-            sb.append(" - ").append(getId());
-
-        }
-
-        return sb.toString();
-    }
-
-=======
->>>>>>> 69555001
     private TrafficPolicyInstance getTrafficPolicyInstance(Route53Client client) {
         TrafficPolicyInstance trafficPolicyInstance = null;
 
