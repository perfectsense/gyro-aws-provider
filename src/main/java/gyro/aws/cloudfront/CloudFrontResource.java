/*
 * Copyright 2019, Perfect Sense, Inc.
 *
 * Licensed under the Apache License, Version 2.0 (the "License");
 * you may not use this file except in compliance with the License.
 * You may obtain a copy of the License at
 *
 *     http://www.apache.org/licenses/LICENSE-2.0
 *
 * Unless required by applicable law or agreed to in writing, software
 * distributed under the License is distributed on an "AS IS" BASIS,
 * WITHOUT WARRANTIES OR CONDITIONS OF ANY KIND, either express or implied.
 * See the License for the specific language governing permissions and
 * limitations under the License.
 */

package gyro.aws.cloudfront;

import java.util.ArrayList;
import java.util.Collections;
import java.util.Comparator;
import java.util.Date;
import java.util.HashMap;
import java.util.HashSet;
import java.util.List;
import java.util.Map;
import java.util.Set;
import java.util.concurrent.TimeUnit;
import java.util.stream.Collectors;

import com.psddev.dari.util.ObjectUtils;
import gyro.aws.AwsResource;
import gyro.aws.Copyable;
import gyro.aws.waf.global.WebAclResource;
import gyro.core.GyroException;
import gyro.core.GyroUI;
import gyro.core.Type;
import gyro.core.Wait;
import gyro.core.resource.Id;
import gyro.core.resource.Output;
import gyro.core.resource.Resource;
import gyro.core.resource.TestValue;
import gyro.core.resource.Updatable;
import gyro.core.scope.State;
import gyro.core.validation.ValidStrings;
import software.amazon.awssdk.services.cloudfront.CloudFrontClient;
import software.amazon.awssdk.services.cloudfront.model.CacheBehavior;
import software.amazon.awssdk.services.cloudfront.model.CacheBehaviors;
import software.amazon.awssdk.services.cloudfront.model.CloudFrontException;
import software.amazon.awssdk.services.cloudfront.model.CreateDistributionResponse;
import software.amazon.awssdk.services.cloudfront.model.CustomErrorResponse;
import software.amazon.awssdk.services.cloudfront.model.CustomErrorResponses;
import software.amazon.awssdk.services.cloudfront.model.Distribution;
import software.amazon.awssdk.services.cloudfront.model.DistributionConfig;
import software.amazon.awssdk.services.cloudfront.model.GetDistributionResponse;
import software.amazon.awssdk.services.cloudfront.model.GetMonitoringSubscriptionResponse;
import software.amazon.awssdk.services.cloudfront.model.ListTagsForResourceResponse;
import software.amazon.awssdk.services.cloudfront.model.NoSuchDistributionException;
import software.amazon.awssdk.services.cloudfront.model.Origin;
import software.amazon.awssdk.services.cloudfront.model.Origins;
import software.amazon.awssdk.services.cloudfront.model.Tag;
import software.amazon.awssdk.services.cloudfront.model.Tags;
import software.amazon.awssdk.services.cloudfront.model.UpdateDistributionResponse;

/**
 * Create a CloudFront distribution.
 *
 * Example
 * -------
 *
 * .. code-block:: gyro
 *
 *    aws::cloudfront cloudfront-example
 *        enabled: true
 *        ipv6-enabled: false
 *        comment: "cloudfront-example - static asset cache"
 *
 *        origin
 *            id: $(aws::s3-bucket bucket).name
 *            domain-name: "www.google.com"
 *
 *            custom-origin
 *                http-port: 80
 *            end
 *        end
 *
 *        default-cache-behavior
 *            target-origin-id: $(aws::s3-bucket bucket).name
 *            viewer-protocol-policy: "allow-all"
 *            allowed-methods: ["GET", "HEAD"]
 *            cached-methods: ["GET", "HEAD"]
 *            headers: ["Origin"]
 *        end
 *
 *        behavior
 *            path-pattern: "/dims?/*"
 *            target-origin-id: $(aws::s3-bucket bucket).name
 *            viewer-protocol-policy: "allow-all"
 *            allowed-methods: ["GET", "HEAD"]
 *            query-string: true
 *        end
 *
 *        geo-restriction
 *            type: "whitelist"
 *            restrictions: ["US"]
 *        end
 *
 *        custom-error-response
 *            error-code: 400
 *            ttl: 0
 *        end
 *
 *        logging
 *            bucket: $(aws::s3-bucket bucket)
 *            bucket-prefix: "my-bucket/logs"
 *            include-cookies: false
 *        end
 *
 *        tags: {
 *            Name: "content cache"
 *        }
 *     end
 */
@Type("cloudfront")
public class CloudFrontResource extends AwsResource implements Copyable<Distribution> {

    private Boolean enabled;
    private String comment;
    private List<String> cnames;
    private String httpVersion;
    private String priceClass;
    private String defaultRootObject;
    private String etag;
    private String callerReference;
    private Boolean isIpv6Enabled;
    private WebAclResource webAcl;
    private Map<String, String> tags;
    private Set<CloudFrontOrigin> origin;
    private Set<CloudFrontCacheBehavior> behavior;
    private CloudFrontCacheBehavior defaultCacheBehavior;
    private CloudFrontViewerCertificate viewerCertificate;
    private CloudFrontLogging logging;
    private List<CloudFrontCustomErrorResponse> customErrorResponse;
    private CloudFrontGeoRestriction geoRestriction;
    private MonitoringSubscription monitoringSubscription;

    // -- Read only
    private String id;
    private String arn;
    private String domainName;

    /**
     * The id of this CloudFront distribution.
     */
    @Id
    @Output
    public String getId() {
        return id;
    }

    public void setId(String id) {
        this.id = id;
    }

    /**
     * The arn of this CloudFront distribution.
     */
    @Output
    public String getArn() {
        return arn;
    }

    public void setArn(String arn) {
        this.arn = arn;
    }

    /**
     * Enable or disable this distribution without deleting it.
     */
    @Updatable
    public boolean getEnabled() {
        if (enabled == null) {
            enabled = true;
        }

        return enabled;
    }

    public void setEnabled(boolean enabled) {
        this.enabled = enabled;
    }

    /**
     * A comment for this distribution.
     */
    @Updatable
    public String getComment() {
        if (comment == null) {
            return "";
        }

        return comment;
    }

    public void setComment(String comment) {
        this.comment = comment;
    }

    /**
     * CNAMES (aliases) for which this distribution will listen for.
     */
    @Updatable
    public List<String> getCnames() {
        if (cnames == null) {
            cnames = new ArrayList<>();
        }

        Collections.sort(cnames);

        return cnames;
    }

    public void setCnames(List<String> cnames) {
        this.cnames = cnames;
    }

    /**
     * The maximum http version that users can request on this distribution.
     */
    @Updatable
    @ValidStrings({"http1.1", "http2"})
    public String getHttpVersion() {
        if (httpVersion == null) {
            httpVersion = "http1.1";
        }

        return httpVersion;
    }

    public void setHttpVersion(String httpVersion) {
        this.httpVersion = httpVersion;
    }

    /**
     * The maximum price you want to pay for CloudFront. For information on pricing see `Price classes <https://aws.amazon.com/cloudfront/pricing/#On-demand_Pricing>`_.
     */
    @Updatable
    @ValidStrings({"PriceClass_All", "PriceClass_200", "PriceClass_100"})
    public String getPriceClass() {
        if (priceClass == null) {
            return "PriceClass_All";
        }

        return priceClass;
    }

    public void setPriceClass(String priceClass) {
        this.priceClass = priceClass;
    }

    /**
     * The object to request from the origin when a user requests the root URL (i.e. http://www.example.com/).
     */
    @Updatable
    public String getDefaultRootObject() {
        if (defaultRootObject == null) {
            return "";
        }

        return defaultRootObject;
    }

    public void setDefaultRootObject(String defaultRootObject) {
        this.defaultRootObject = defaultRootObject;
    }

    public String getEtag() {
        return etag;
    }

    public void setEtag(String etag) {
        this.etag = etag;
    }

    public String getCallerReference() {
        return callerReference;
    }

    public void setCallerReference(String callerReference) {
        this.callerReference = callerReference;
    }

    /**
     * Enable IPv6 support for this distribution.
     */
    @Updatable
    public boolean getIpv6Enabled() {
        if (isIpv6Enabled == null) {
            isIpv6Enabled = false;
        }

        return isIpv6Enabled;
    }

    public void setIpv6Enabled(boolean ipv6Enabled) {
        isIpv6Enabled = ipv6Enabled;
    }

    /**
     * The Web ACL (WAF) ID to associate with this distribution.
     */
    @Updatable
    public WebAclResource getWebAcl() {
        return webAcl;
    }

    public void setWebAcl(WebAclResource webAcl) {
        this.webAcl = webAcl;
    }

    /**
     * The domain name for this distribution (i.e. ``abc123893.cloudfront.net``).
     *
     */
    @Output
    @TestValue("abc123.cloudfront.net")
    public String getDomainName() {
        return domainName;
    }

    public void setDomainName(String domainName) {
        this.domainName = domainName;
    }

    /**
     * A map of tags to apply to this distribution.
     */
    @Updatable
    public Map<String, String> getTags() {
        if (tags == null) {
            tags = new HashMap<>();
        }

        return tags;
    }

    public void setTags(Map<String, String> tags) {
        this.tags = tags;
    }

    /**
     * List of origins for this distribution.
     *
     * @subresource gyro.aws.cloudfront.CloudFrontOrigin
     */
    @Updatable
    public Set<CloudFrontOrigin> getOrigin() {
        if (origin == null) {
            origin = new HashSet<>();
        }

        return origin;
    }

    public void setOrigin(Set<CloudFrontOrigin> origin) {
        this.origin = origin;
    }

    /**
     * List of cache behaviors for this distribution.
     *
     * @subresource gyro.aws.cloudfront.CloudFrontCacheBehavior
     */
    @Updatable
    public Set<CloudFrontCacheBehavior> getBehavior() {
        if (behavior == null) {
            behavior = new HashSet<>();
        }

        return behavior;
    }

    public void setBehavior(Set<CloudFrontCacheBehavior> behavior) {
        this.behavior = behavior;
    }

    /**
     * The default cache behavior for this distribution.
     *
     * @subresource gyro.aws.cloudfront.CloudFrontCacheBehavior
     */
    @Updatable
    public CloudFrontCacheBehavior getDefaultCacheBehavior() {
        return defaultCacheBehavior;
    }

    public void setDefaultCacheBehavior(CloudFrontCacheBehavior defaultCacheBehavior) {
        this.defaultCacheBehavior = defaultCacheBehavior;

        defaultCacheBehavior.setPathPattern("*");
    }

    /**
     * SSL certificate configuration.
     *
     * @subresource gyro.aws.cloudfront.CloudFrontViewerCertificate
     */
    @Updatable
    public CloudFrontViewerCertificate getViewerCertificate() {
        if (viewerCertificate == null) {
            viewerCertificate = newSubresource(CloudFrontViewerCertificate.class);
        }

        return viewerCertificate;
    }

    public void setViewerCertificate(CloudFrontViewerCertificate viewerCertificate) {
        this.viewerCertificate = viewerCertificate;
    }

    /**
     * Configure logging access logs to S3.
     *
     * @subresource gyro.aws.cloudfront.CloudFrontLogging
     */
    @Updatable
    public CloudFrontLogging getLogging() {
        return logging;
    }

    public void setLogging(CloudFrontLogging logging) {
        this.logging = logging;
    }

    /**
     * Replace HTTP codes with custom error responses as well as define cache TTLs for error responses.
     *
     * @subresource gyro.aws.cloudfront.CloudFrontCustomErrorResponse
     */
    @Updatable
    public List<CloudFrontCustomErrorResponse> getCustomErrorResponse() {
        if (customErrorResponse == null) {
            customErrorResponse = new ArrayList<>();
        }

        customErrorResponse.sort(Comparator.comparing(CloudFrontCustomErrorResponse::getErrorCode));

        return customErrorResponse;
    }

    public void setCustomErrorResponse(List<CloudFrontCustomErrorResponse> customErrorResponses) {
        this.customErrorResponse = customErrorResponses;
    }

    /**
     * Restrict or allow access to this distribution by country.
     *
     * @subresource gyro.aws.cloudfront.CloudFrontGeoRestriction
     */
    @Updatable
    public CloudFrontGeoRestriction getGeoRestriction() {
        return geoRestriction;
    }

    public void setGeoRestriction(CloudFrontGeoRestriction geoRestriction) {
        this.geoRestriction = geoRestriction;
    }

    /**
     * Monitoring subscription configuration for cloudfront.
     *
     * @subresource gyro.aws.cloudfront.MonitoringSubscription
     */
    @Updatable
    public MonitoringSubscription getMonitoringSubscription() {
        return monitoringSubscription;
    }

    public void setMonitoringSubscription(MonitoringSubscription monitoringSubscription) {
        this.monitoringSubscription = monitoringSubscription;
    }

    @Override
    public void copyFrom(Distribution distribution) {
        setArn(distribution.arn());
        setId(distribution.id());
        DistributionConfig config = distribution.distributionConfig();

        setEnabled(config.enabled());
        setComment(config.comment());
        setCnames(config.aliases().items().isEmpty() ? new ArrayList<>() : new ArrayList<>(config.aliases().items()));
        setHttpVersion(config.httpVersionAsString());
        setPriceClass(config.priceClassAsString());
        setCallerReference(config.callerReference());
        setIpv6Enabled(config.isIPV6Enabled());
        setDomainName(distribution.domainName());
        setWebAcl(!ObjectUtils.isBlank(config.webACLId()) ? findById(WebAclResource.class, config.webACLId()) : null);

        getOrigin().clear();
        if (config.origins() != null) {
            for (Origin origin : config.origins().items()) {
                CloudFrontOrigin originResource = newSubresource(CloudFrontOrigin.class);
                originResource.copyFrom(origin);
                getOrigin().add(originResource);
            }
        }

        getBehavior().clear();
        if (config.cacheBehaviors() != null) {
            for (CacheBehavior behavior : config.cacheBehaviors().items()) {
                CloudFrontCacheBehavior cacheBehavior = newSubresource(CloudFrontCacheBehavior.class);
                cacheBehavior.copyFrom(behavior);
                getBehavior().add(cacheBehavior);
            }
        }

        CloudFrontCacheBehavior defaultCacheBehavior = newSubresource(CloudFrontCacheBehavior.class);
        defaultCacheBehavior.copyFrom(CloudFrontCacheBehavior.getCacheBehaviorFromDefault(config.defaultCacheBehavior()));
        setDefaultCacheBehavior(defaultCacheBehavior);


        CloudFrontLogging logging = null;

        if (config.logging() != null && config.logging().enabled()) {
            logging = newSubresource(CloudFrontLogging.class);
            logging.copyFrom(config.logging());
        }

        setLogging(logging);


        CloudFrontViewerCertificate viewerCertificate = newSubresource(CloudFrontViewerCertificate.class);

        if (config.viewerCertificate() != null) {
            viewerCertificate.copyFrom(config.viewerCertificate());
        }

        setViewerCertificate(viewerCertificate);


        CloudFrontGeoRestriction geoRestriction = newSubresource(CloudFrontGeoRestriction.class);
        geoRestriction.copyFrom(config.restrictions().geoRestriction());
        setGeoRestriction(geoRestriction);

        getCustomErrorResponse().clear();
        setCustomErrorResponse(config.customErrorResponses().items().stream().map(errorResponse -> {
            CloudFrontCustomErrorResponse customErrorResponse = newSubresource(CloudFrontCustomErrorResponse.class);
            customErrorResponse.copyFrom(errorResponse);

            return customErrorResponse;
        }).collect(Collectors.toList()));

        CloudFrontClient client = createClient(CloudFrontClient.class, "us-east-1", "https://cloudfront.amazonaws.com");

        ListTagsForResourceResponse tagsForResource = client.listTagsForResource(r -> r.resource(getArn()));
        getTags().clear();
        for (Tag tag: tagsForResource.tags().items()) {
            getTags().put(tag.key(), tag.value());
        }

        GetDistributionResponse response = client.getDistribution(r -> r.id(getId()));
        setEtag(response.eTag());

        Wait.atMost(2, TimeUnit.MINUTES)
            .checkEvery(10, TimeUnit.SECONDS)
            .prompt(false)
            .until(() -> {
                try {
                    GetMonitoringSubscriptionResponse monitoringSubscription = client.getMonitoringSubscription(r -> r.distributionId(getId()));

                    setMonitoringSubscription(null);
                    if (monitoringSubscription != null) {
                        MonitoringSubscription monitoringSubscriptionObj = newSubresource(MonitoringSubscription.class);
                        monitoringSubscriptionObj.copyFrom(monitoringSubscription.monitoringSubscription());
                        setMonitoringSubscription(monitoringSubscriptionObj);
                    }

                    return true;
                } catch (CloudFrontException ex) {
<<<<<<< HEAD
                    if (ex.retryable() || ex.getMessage().contains("try again")) {
                        return false;
                    } else if (ex.statusCode() == 404) {
=======
                    if (ex.retryable() || ex.getMessage().contains("try again"))  {
                        return false;
                    } else if (ex.statusCode() == 404) {
                        MonitoringSubscription monitoringSubscriptionObj = newSubresource(MonitoringSubscription.class);
                        monitoringSubscriptionObj.setDisabledObj();
                        setMonitoringSubscription(monitoringSubscriptionObj);
>>>>>>> e2f6a675
                        return true;
                    } else {
                        throw ex;
                    }
                }
            });


    }

    @Override
    public boolean refresh() {
        CloudFrontClient client = createClient(CloudFrontClient.class, "us-east-1", "https://cloudfront.amazonaws.com");

        try {
            GetDistributionResponse response = client.getDistribution(r -> r.id(getId()));

            Distribution distribution = response.distribution();

            copyFrom(distribution);

        } catch (NoSuchDistributionException ex) {
            return false;
        }

        return true;
    }

    @Override
    public void create(GyroUI ui, State state) {
        CloudFrontClient client = createClient(CloudFrontClient.class, "us-east-1", "https://cloudfront.amazonaws.com");

        CreateDistributionResponse response = client.createDistribution(c -> c.distributionConfig(distributionConfig()));
        setId(response.distribution().id());
        setArn(response.distribution().arn());
        setDomainName(response.distribution().domainName());
        setEtag(response.eTag());

        applyTags(client, Collections.emptyMap());
    }

    @Override
    public void update(GyroUI ui, State state, Resource current, Set<String> changedFieldNames) {
        CloudFrontClient client = createClient(CloudFrontClient.class, "us-east-1", "https://cloudfront.amazonaws.com");

        UpdateDistributionResponse response = client.updateDistribution(r -> r.distributionConfig(distributionConfig())
            .id(getId())
            .ifMatch(getEtag()));

        setEtag(response.eTag());

        if (changedFieldNames.contains("tags")) {
            CloudFrontResource currentCf = (CloudFrontResource) current;

            applyTags(client, currentCf.getTags());
        }
    }

    @Override
    public void delete(GyroUI ui, State state) {
        CloudFrontClient client = createClient(CloudFrontClient.class, "us-east-1", "https://cloudfront.amazonaws.com");

        if (getEnabled()) {
            setEnabled(false);

            client.updateDistribution(r -> r.distributionConfig(distributionConfig())
                .id(getId())
                .ifMatch(getEtag()));

            boolean deploying = true;
            do {
                GetDistributionResponse response = client.getDistribution(r -> r.id(getId()));
                setEtag(response.eTag());

                if (response.distribution().status().equals("Deployed")) {
                    deploying = false;
                } else {
                    try {
                        Thread.sleep(60000);
                    } catch (InterruptedException ie) {
                        throw new GyroException(ie.getMessage());
                    }
                }
            } while (deploying);
        }

        client.deleteDistribution(r -> r.id(getId()).ifMatch(getEtag()));
    }

    private void applyTags(CloudFrontClient client, Map<String, String> oldTags) {
        if (!oldTags.isEmpty()) {
            client.untagResource(r -> r.resource(getArn()).tagKeys(t -> t.items(oldTags.keySet())));
        }

        List<Tag> tags = new ArrayList<>();
        for (String key : getTags().keySet()) {
            Tag tag = Tag.builder().key(key).value(getTags().get(key)).build();
            tags.add(tag);
        }

        client.tagResource(r -> r.tags(Tags.builder().items(tags).build()).resource(getArn()));
    }

    private DistributionConfig distributionConfig() {
        DistributionConfig.Builder builder = DistributionConfig.builder();

        List<CustomErrorResponse> errorResponses = getCustomErrorResponse()
            .stream()
            .map(CloudFrontCustomErrorResponse::toCustomErrorResponse)
            .collect(Collectors.toList());

        CustomErrorResponses customErrorResponses = CustomErrorResponses.builder()
            .items(errorResponses)
            .quantity(errorResponses.size())
            .build();

        List<CacheBehavior> behaviors = getBehavior()
            .stream()
            .map(CloudFrontCacheBehavior::toCachBehavior)
            .collect(Collectors.toList());

        CacheBehaviors cacheBehaviors = CacheBehaviors.builder()
            .items(behaviors)
            .quantity(behaviors.size())
            .build();

        List<Origin> origin = getOrigin()
            .stream()
            .map(CloudFrontOrigin::toOrigin)
            .collect(Collectors.toList());

        Origins origins = Origins.builder()
            .items(origin)
            .quantity(origin.size())
            .build();

        CloudFrontViewerCertificate viewerCertificate = getViewerCertificate();
        if (viewerCertificate == null) {
            viewerCertificate = newSubresource(CloudFrontViewerCertificate.class);
            viewerCertificate.setCloudfrontDefaultCertificate(true);
        }

        CloudFrontCacheBehavior defaultCacheBehavior = getDefaultCacheBehavior();
        if (defaultCacheBehavior == null) {
            defaultCacheBehavior = newSubresource(CloudFrontCacheBehavior.class);
        }

        builder.enabled(getEnabled())
            .comment(getComment())
            .httpVersion(getHttpVersion())
            .priceClass(getPriceClass())
            .defaultRootObject(getDefaultRootObject())
            .isIPV6Enabled(getIpv6Enabled())
            .webACLId(getWebAcl() != null ? getWebAcl().getWebAclId() : "")
            .aliases(a -> a.items(getCnames()).quantity(getCnames().size()))
            .customErrorResponses(customErrorResponses)
            .defaultCacheBehavior(defaultCacheBehavior.toDefaultCacheBehavior())
            .cacheBehaviors(cacheBehaviors)
            .origins(origins)
            .logging(getLogging() != null ? getLogging().toLoggingConfig() : CloudFrontLogging.defaultLoggingConfig())
            .viewerCertificate(viewerCertificate.toViewerCertificate())
            .callerReference(getCallerReference() != null ? getCallerReference() : Long.toString(new Date().getTime()));

        if (getGeoRestriction() != null) {
            builder.restrictions(getGeoRestriction().toRestrictions());
        } else {
            builder.restrictions(new CloudFrontGeoRestriction().toRestrictions());
        }

        return builder.build();
    }
}<|MERGE_RESOLUTION|>--- conflicted
+++ resolved
@@ -577,18 +577,12 @@
 
                     return true;
                 } catch (CloudFrontException ex) {
-<<<<<<< HEAD
-                    if (ex.retryable() || ex.getMessage().contains("try again")) {
-                        return false;
-                    } else if (ex.statusCode() == 404) {
-=======
                     if (ex.retryable() || ex.getMessage().contains("try again"))  {
                         return false;
                     } else if (ex.statusCode() == 404) {
                         MonitoringSubscription monitoringSubscriptionObj = newSubresource(MonitoringSubscription.class);
                         monitoringSubscriptionObj.setDisabledObj();
                         setMonitoringSubscription(monitoringSubscriptionObj);
->>>>>>> e2f6a675
                         return true;
                     } else {
                         throw ex;
