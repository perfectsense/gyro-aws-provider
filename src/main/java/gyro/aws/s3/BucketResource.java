package gyro.aws.s3;

import com.psddev.dari.util.ObjectUtils;
import gyro.aws.AwsResource;
import gyro.aws.Copyable;
import gyro.core.GyroException;
import gyro.core.GyroUI;
import gyro.core.Wait;
import gyro.core.resource.Id;
import gyro.core.resource.Output;
import gyro.core.resource.Updatable;
import gyro.core.Type;
import gyro.core.resource.Resource;
import com.psddev.dari.util.CompactMap;
import gyro.core.scope.State;
import software.amazon.awssdk.services.s3.S3Client;
import software.amazon.awssdk.services.s3.model.Bucket;
import software.amazon.awssdk.services.s3.model.BucketAccelerateStatus;
import software.amazon.awssdk.services.s3.model.BucketVersioningStatus;
import software.amazon.awssdk.services.s3.model.CORSRule;
import software.amazon.awssdk.services.s3.model.GetBucketAccelerateConfigurationResponse;
import software.amazon.awssdk.services.s3.model.GetBucketCorsResponse;
import software.amazon.awssdk.services.s3.model.GetBucketLifecycleConfigurationResponse;
import software.amazon.awssdk.services.s3.model.GetBucketLocationResponse;
import software.amazon.awssdk.services.s3.model.GetBucketRequestPaymentResponse;
import software.amazon.awssdk.services.s3.model.GetBucketTaggingResponse;
import software.amazon.awssdk.services.s3.model.GetBucketVersioningResponse;
import software.amazon.awssdk.services.s3.model.LifecycleRule;
import software.amazon.awssdk.services.s3.model.ListBucketsResponse;
import software.amazon.awssdk.services.s3.model.NoSuchBucketException;
import software.amazon.awssdk.services.s3.model.Payer;
import software.amazon.awssdk.services.s3.model.S3Exception;
import software.amazon.awssdk.services.s3.model.Tag;
import software.amazon.awssdk.services.s3.model.GetBucketLoggingResponse;
import software.amazon.awssdk.services.s3.model.BucketLoggingStatus;
import software.amazon.awssdk.services.s3.model.GetBucketReplicationResponse;

import java.util.ArrayList;
import java.util.HashSet;
import java.util.List;
import java.util.Map;
import java.util.Set;
import java.util.concurrent.TimeUnit;
import java.util.stream.Collectors;

/**
 * Creates an S3 bucket with enabled/disabled object lock.
 *
 * Example
 * -------
 *
 * .. code-block:: gyro
 *
 *     aws::s3-bucket bucket
 *         name: bucket-example
 *         enable-object-lock: true
 *         tags: {
 *             Name: "bucket-example"
 *         }
 *         enable-accelerate-config: true
 *         enable-versioning: true
 *     end
 *
 * Example with cors rule
 * -------
 *
 * .. code-block:: gyro
 *
 *     aws::s3-bucket bucket
 *         name: bucket-example-with-cors
 *         enable-object-lock: true
 *         tags: {
 *             Name: "bucket-example"
 *         }
 *         enable-accelerate-config: true
 *         enable-versioning: true
 *
 *         cors-rule
 *             allowed-origins: [
 *                 "*"
 *             ]
 *             allowed-methods: [
 *                 "PUT"
 *             ]
 *             max-age-seconds: 300
 *         end
 *     end
 *
 * Example with life cycle rule
 * -------
 *
 * .. code-block:: gyro
 *
 *     aws::s3-bucket bucket
 *         name: bucket-example-with-lifecycle
 *         enable-object-lock: true
 *         tags: {
 *             Name: "bucket-example"
 *         }
 *         enable-accelerate-config: true
 *         enable-versioning: true
 *
 *         lifecycle-rule
 *             id: "rule no prefix and no tag"
 *             status: "Disabled"
 *
 *             transition
 *                 days: 40
 *                 storage-class: "STANDARD_IA"
 *             end
 *
 *             noncurrent-version-transition
 *                 days: 40
 *                 storage-class: "STANDARD_IA"
 *             end
 *
 *             expiration
 *                 expired-object-delete-marker: false
 *             end
 *
 *             noncurrent-version-expiration
 *                 days: 403
 *             end
 *
 *             abort-incomplete-multipart-upload
 *                 days-after-initiation: 5
 *             end
 *         end
 *     end
 *
 * Example with replication configuration
 * -------
 * .. code-block:: gyro
 *
 *     aws::s3-bucket bucket-example
 *         name: "example-bucket-us-east-2"
 *         tags: {
 *             Name: "bucket-example",
 *             Name2: "something"
 *         }
 *         enable-accelerate-config: true
 *         enable-versioning: true
 *
 *         replication-configuration
 *             role: "arn:aws:iam::############:role/example-role"
 *             replication-rule
 *                 id: "example_to_east_1"
 *
 *                 destination
 *                     bucket: "example-bucket-us-east-1"
 *                 end
 *
 *                 filter
 *                     prefix: "logs/"
 *                 end
 *
 *                 priority: 1
 *                 status: enabled
 *                 delete-marker-replication-status: disabled
 *             end
 *
 *             replication-rule
 *                 id: "another_example_to_east_1"
 *
 *                 destination
 *                     bucket: "example-bucket-us-east-1"
 *                 end
 *
 *                 filter
 *                     and-operator
 *                         prefix: "thousand-year-door"
 *                         tag
 *                             key: "paper"
 *                             value: "mario"
 *                         end
 *                     end
 *                 end
 *
 *                 priority: 2
 *                 status: enabled
 *                 delete-marker-replication-status: disabled
 *             end
 *         end
 *     end
 *
 * Example with logging enabled
 * -------
 * .. code-block:: gyro
 *
 *     aws::s3-bucket bucket-example
 *         name: "bucket-example"
 *         enable-object-lock: false
 *         tags: {
 *             Name: "bucket-example",
 *             Name2: "something"
 *         }
 *
 *         logging-enabled
 *             bucket: "bucket-example"
 *         end
 *
 *         enable-accelerate-config: true
 *         enable-versioning: true
 *     end
 */
@Type("s3-bucket")
public class BucketResource extends AwsResource implements Copyable<Bucket> {

    private String name;
    private Boolean enableObjectLock;
    private Map<String, String> tags;
    private Boolean enableAccelerateConfig;
    private Boolean enableVersioning;
    private String requestPayer;
    private List<S3CorsRule> corsRule;
    private List<S3LifecycleRule> lifecycleRule;
    private String domainName;
    private S3LoggingEnabled loggingEnabled;
    private S3ReplicationConfiguration replicationConfiguration;

    @Id
    public String getName() {
        return name;
    }

    public void setName(String name) {
        this.name = name;
    }

    /**
     * Enable object lock property for the bucket which prevents objects from being deleted. Can only be set during creation. See `S3 Object Lock <https://docs.aws.amazon.com/AmazonS3/latest/dev/object-lock.html/>`_.
     */
    public Boolean getEnableObjectLock() {
        if (enableObjectLock == null) {
            enableObjectLock = false;
        }

        return enableObjectLock;
    }

    public void setEnableObjectLock(Boolean enableObjectLock) {
        this.enableObjectLock = enableObjectLock;
    }

    @Updatable
    public Map<String, String> getTags() {
        if (tags == null) {
            tags = new CompactMap<>();
        }

        return tags;
    }

    public void setTags(Map<String, String> tags) {
        this.tags = tags;
    }

    /**
     * Enable fast easy and secure transfers of files to and from the bucket. See `S3 Transfer Acceleration <https://docs.aws.amazon.com/AmazonS3/latest/dev/transfer-acceleration.html/>`_.
     */
    @Updatable
    public Boolean getEnableAccelerateConfig() {
        if (enableAccelerateConfig == null) {
            enableAccelerateConfig = false;
        }

        return enableAccelerateConfig;
    }

    public void setEnableAccelerateConfig(Boolean enableAccelerateConfig) {
        this.enableAccelerateConfig = enableAccelerateConfig;
    }

    /**
     * Enable keeping multiple versions of an object in the same bucket. See `S3 Versioning <https://docs.aws.amazon.com/AmazonS3/latest/user-guide/enable-versioning.html/>`_. Updatable only when object lock is disabled.
     */
    @Updatable
    public Boolean getEnableVersioning() {
        if (enableVersioning == null) {
            enableVersioning = false;
        }

        return enableVersioning;
    }

    public void setEnableVersioning(Boolean enableVersioning) {
        this.enableVersioning = enableVersioning;
    }

    /**
     * Does the requester pay for requests to the bucket or the owner. Defaults to ``BUCKET_OWNER``. Valid values are ``BUCKET_OWNER`` or ``REQUESTER``. See `S3 Requester Pays Bucket <https://docs.aws.amazon.com/AmazonS3/latest/dev/RequesterPaysBuckets.html/>`_.
     */
    @Updatable
    public String getRequestPayer() {
        if (requestPayer == null) {
            requestPayer = "BUCKET_OWNER";
        }

        return requestPayer.toUpperCase();
    }

    public void setRequestPayer(String requestPayer) {
        this.requestPayer = requestPayer;

        try {
            Payer.valueOf(requestPayer.toUpperCase());
        } catch (IllegalArgumentException ex) {
            throw new GyroException("Invalid value for param 'request-payer'. Valid values are 'BUCKET_OWNER' or 'REQUESTER'.");
        }
    }

    /**
     * Configure the cross origin request policy for the bucket.
     *
     * @subresource gyro.aws.s3.S3CorsRule
     */
    @Updatable
    public List<S3CorsRule> getCorsRule() {
        if (corsRule == null) {
            corsRule = new ArrayList<>();
        }

        return corsRule;
    }

    public void setCorsRule(List<S3CorsRule> corsRule) {
        this.corsRule = corsRule;
    }

    /**
     * Configure the cross origin request policy for the bucket.
     *
     * @subresource gyro.aws.s3.S3LifecycleRule
     */
    @Updatable
    public List<S3LifecycleRule> getLifecycleRule() {
        if (lifecycleRule == null) {
            lifecycleRule = new ArrayList<>();
        }

        return lifecycleRule;
    }

    public void setLifecycleRule(List<S3LifecycleRule> lifecycleRule) {
        this.lifecycleRule = lifecycleRule;
    }

    @Output
    public String getDomainName() {
        if (domainName == null) {
            S3Client client = createClient(S3Client.class);
            domainName = String.format("%s.s3.%s.amazonaws.com", getName(), getBucketRegion(client));
        }

        return domainName;
    }

    public void setDomainName(String domainName) {
        this.domainName = domainName;
    }

    /**
     * Configure where access logs are sent.
     *
     * @subresource gyro.aws.s3.S3LoggingEnabled
     */
    @Updatable
    public S3LoggingEnabled getLoggingEnabled() {
        return loggingEnabled;
    }

    public void setLoggingEnabled(S3LoggingEnabled loggingEnabled) {
        this.loggingEnabled = loggingEnabled;
    }

    /**
     * Configure the replication rules for the bucket.
     *
     * @subresource gyro.aws.s3.S3ReplicationConfiguration
     */
    @Updatable
    public S3ReplicationConfiguration getReplicationConfiguration() {
        return replicationConfiguration;
    }

    public void setReplicationConfiguration(S3ReplicationConfiguration replicationConfiguration) {
        this.replicationConfiguration = replicationConfiguration;
    }

    @Override
    public void copyFrom(Bucket bucket) {
        S3Client client = createClient(S3Client.class);
        setName(bucket.name());
        loadTags(client);
        loadAccelerateConfig(client);
        loadEnableVersioning(client);
        loadRequestPayer(client);
        loadCorsRules(client);
        loadLifecycleRules(client);
<<<<<<< HEAD
        loadBucketLogging(client);
        loadReplicationConfiguration(client);
        setDomainName(String.format("%s.s3.%s.amazonaws.com", getName(), getBucketRegion(client)));
=======
>>>>>>> 0fd02576
    }

    @Override
    public boolean refresh() {
        S3Client client = createClient(S3Client.class);

        Bucket bucket = getBucket(client);

        if (bucket == null) {
            return false;
        }

        this.copyFrom(bucket);

        return true;
    }

    @Override
    public void create(GyroUI ui, State state) {
        S3Client client = createClient(S3Client.class);

        client.createBucket(
            r -> r.bucket(getName())
                .objectLockEnabledForBucket(getEnableObjectLock())
        );

        state.save();
        setDomainName(String.format("%s.s3.%s.amazonaws.com", getName(), getBucketRegion(client)));

        if (!getTags().isEmpty()) {
            saveTags(client);
        }

        if (getEnableAccelerateConfig()) {
            saveAccelerateConfig(client);
        }

        if (getEnableVersioning()) {
            saveEnableVersioning(client);
        }

        if (getRequestPayer().equalsIgnoreCase(Payer.REQUESTER.name())) {
            saveRequestPayer(client);
        }

        if (!getCorsRule().isEmpty()) {
            saveCorsRules(client);
        }

        if (!getLifecycleRule().isEmpty()) {
            saveLifecycleRules(client);
        }

        if(getReplicationConfiguration() != null && getReplicationConfiguration().getReplicationRule().isEmpty()){
            saveReplicationConfiguration(client);
        }

        if (getLoggingEnabled() != null){
            saveBucketLogging(client);
        }
    }

    @Override
    public void update(GyroUI ui, State state, Resource current, Set<String> changedFieldNames) {
        S3Client client = createClient(S3Client.class);

        if (changedFieldNames.contains("tags")) {
            saveTags(client);
        }

        if (changedFieldNames.contains("enable-accelerate-config")) {
            saveAccelerateConfig(client);
        }

        if (changedFieldNames.contains("enable-versioning")) {
            saveEnableVersioning(client);
        }

        if (changedFieldNames.contains("request-payer")) {
            saveRequestPayer(client);
        }

        if(changedFieldNames.contains("logging-enabled")){
            saveBucketLogging(client);
        }

        saveReplicationConfiguration(client);

        saveCorsRules(client);

        saveLifecycleRules(client);

    }

    @Override
    public void delete(GyroUI ui, State state) {
        S3Client client = createClient(S3Client.class);
        client.deleteBucket(
            r -> r.bucket(getName())
        );
    }

    private Bucket getBucket(S3Client client) {
        Bucket bucket = null;

        if (ObjectUtils.isBlank(getName())) {
            throw new GyroException("Bucket name is missing, unable to load bucket.");
        }

        try {
            ListBucketsResponse listBucketsResponse = client.listBuckets();

            bucket = listBucketsResponse.buckets().stream().filter(o -> o.name().equals(getName())).findFirst().orElse(null);

        } catch (S3Exception ex ) {
            if (!ex.getLocalizedMessage().contains("does not exist")) {
                throw ex;
            }

        }

        return bucket;
    }

    private void loadTags(S3Client client) {
        try {
            GetBucketTaggingResponse bucketTagging = client.getBucketTagging(
                r -> r.bucket(getName())
            );

            for (Tag tag : bucketTagging.tagSet()) {
                getTags().put(tag.key(), tag.value());
            }

        } catch (S3Exception s3ex) {
            if (s3ex.awsErrorDetails().errorCode().equals("NoSuchTagSet")) {
                getTags().clear();
            } else {
                throw s3ex;
            }
        }
    }

    private void saveTags(S3Client client) {
        if (getTags().isEmpty()) {
            client.deleteBucketTagging(
                r -> r.bucket(getName())
            );
        } else {
            Set<Tag> tagSet = new HashSet<>();
            for (String key : getTags().keySet()) {
                tagSet.add(Tag.builder().key(key).value(getTags().get(key)).build());
            }

            client.putBucketTagging(
                r -> r.bucket(getName())
                    .tagging(
                        t -> t.tagSet(tagSet)
                            .build()
                    )
            );
        }
    }

    private void loadAccelerateConfig(S3Client client) {
        GetBucketAccelerateConfigurationResponse response = client.getBucketAccelerateConfiguration(
            r -> r.bucket(getName()).build()
        );

        setEnableAccelerateConfig(response.status() != null && response.status().equals(BucketAccelerateStatus.ENABLED));
    }

    private void saveAccelerateConfig(S3Client client) {
        client.putBucketAccelerateConfiguration(
            r -> r.bucket(getName())
                .accelerateConfiguration(
                    ac -> ac.status(getEnableAccelerateConfig() ? BucketAccelerateStatus.ENABLED : BucketAccelerateStatus.SUSPENDED)
                )
        );
    }

    private void loadEnableVersioning(S3Client client) {
        GetBucketVersioningResponse response = client.getBucketVersioning(
            r -> r.bucket(getName())
        );
        setEnableVersioning(response.status() != null && response.status().equals(BucketVersioningStatus.ENABLED));
    }

    private void saveEnableVersioning(S3Client client) {
        client.putBucketVersioning(
            r -> r.bucket(getName())
                .versioningConfiguration(
                    v -> v.status(getEnableVersioning() ? BucketVersioningStatus.ENABLED : BucketVersioningStatus.SUSPENDED)
                )
                .build()
        );
    }

    private void loadRequestPayer(S3Client client) {
        GetBucketRequestPaymentResponse response = client.getBucketRequestPayment(
            r -> r.bucket(getName()).build()
        );

        setRequestPayer(response.payer().name());
    }

    private void saveRequestPayer(S3Client client) {
        client.putBucketRequestPayment(
            r -> r.bucket(getName())
                .requestPaymentConfiguration(
                    p -> p.payer(getRequestPayer())
                )
            .build()
        );
    }

    private void loadCorsRules(S3Client client) {
        try {
            GetBucketCorsResponse response = client.getBucketCors(
                r -> r.bucket(getName())
            );

            getCorsRule().clear();
            for (CORSRule corsRule : response.corsRules()) {
                S3CorsRule s3CorsRule = newSubresource(S3CorsRule.class);
                s3CorsRule.copyFrom(corsRule);
                getCorsRule().add(s3CorsRule);
            }
        } catch (S3Exception ex) {
            if (!ex.awsErrorDetails().errorCode().equals("NoSuchCORSConfiguration")) {
                throw ex;
            }
        }
    }

    private void saveCorsRules(S3Client client) {
        if (getCorsRule().isEmpty()) {
            client.deleteBucketCors(
                r -> r.bucket(getName())
            );
        } else {
            client.putBucketCors(
                r -> r.bucket(getName())
                    .corsConfiguration(c -> c.corsRules(
                        getCorsRule().stream().map(S3CorsRule::toCorsRule).collect(Collectors.toList())
                    ))
            );

            Wait.atMost(2, TimeUnit.MINUTES)
                .prompt(false)
                .checkEvery(10, TimeUnit.SECONDS)
                .until(() -> isCorsSaved(client));
        }
    }

    private boolean isCorsSaved(S3Client client) {
        BucketResource bucketResource = new BucketResource();
        bucketResource.setName(getName());
        bucketResource.loadCorsRules(client);

        Set<String> currentCors = bucketResource.getCorsRule().stream().map(S3CorsRule::primaryKey).collect(Collectors.toSet());
        return getCorsRule().stream().allMatch(o -> currentCors.contains(o.primaryKey()));
    }

    private void loadBucketLogging(S3Client client){
        GetBucketLoggingResponse response = client.getBucketLogging(
                r -> r.bucket(getName()).build()
        );

        if(response.loggingEnabled() != null){
            setLoggingEnabled(newSubresource(S3LoggingEnabled.class));
            getLoggingEnabled().copyFrom(response.loggingEnabled());
        } else {
            setLoggingEnabled(null);
        }
    }

    private void saveBucketLogging(S3Client client){
        if(getLoggingEnabled() != null) {
            client.putBucketLogging(
                r -> r.bucket(getName())
                    .bucketLoggingStatus(s -> s.loggingEnabled(
                        getLoggingEnabled().toLoggingEnabled()
                    ))
            );
        }else {
            client.putBucketLogging(
                r -> r.bucket(getName())
                    .bucketLoggingStatus(BucketLoggingStatus.builder().build())
            );
        }
    }

    private void loadLifecycleRules(S3Client client) {
        try {
            GetBucketLifecycleConfigurationResponse response = client.getBucketLifecycleConfiguration(
                r -> r.bucket(getName())
            );

            getLifecycleRule().clear();
            for (LifecycleRule lifecycleRule : response.rules()) {
                S3LifecycleRule s3LifecycleRule = newSubresource(S3LifecycleRule.class);
                s3LifecycleRule.copyFrom(lifecycleRule);
                getLifecycleRule().add(s3LifecycleRule);
            }
        } catch (S3Exception ex) {
            if (!ex.awsErrorDetails().errorCode().equals("NoSuchLifecycleConfiguration")) {
                throw ex;
            }
        }
    }

    private void saveLifecycleRules(S3Client client) {
        if (getLifecycleRule().isEmpty()) {
            client.deleteBucketLifecycle(
                r -> r.bucket(getName())
            );
        } else {
            client.putBucketLifecycleConfiguration(
                r -> r.bucket(getName())
                    .lifecycleConfiguration(
                        l -> l.rules(getLifecycleRule().stream().map(S3LifecycleRule::toLifecycleRule).collect(Collectors.toList()))
                    )
            );
        }
    }

    private void loadReplicationConfiguration(S3Client client){
        try{
            GetBucketReplicationResponse response = client.getBucketReplication(
                r -> r.bucket(getName())
            );

            setReplicationConfiguration(newSubresource(S3ReplicationConfiguration.class));
            getReplicationConfiguration().copyFrom(response.replicationConfiguration());

        }catch (S3Exception ex){
            if(!ex.awsErrorDetails().errorCode().equals("ReplicationConfigurationNotFoundError")){
                throw ex;
            } else {
                setReplicationConfiguration(null);
            }
        }
    }

    private void saveReplicationConfiguration(S3Client client){
        if(getReplicationConfiguration() == null || getReplicationConfiguration().getReplicationRule().isEmpty()){
            client.deleteBucketReplication(
                    r -> r.bucket(getName())
            );
        } else {
            client.putBucketReplication(
                    r -> r.bucket(getName())
                        .replicationConfiguration(getReplicationConfiguration().toReplicationConfiguration())
            );
        }
    }

    private String getBucketRegion(S3Client client) {
        try {
            GetBucketLocationResponse response = client.getBucketLocation(r -> r.bucket(getName()));
            return ObjectUtils.isBlank(response.locationConstraintAsString()) ? "us-east-1" : response.locationConstraintAsString();
        } catch (NoSuchBucketException ex) {
            throw new GyroException(String.format("Bucket %s was not found.", getName()));
        }
    }

}<|MERGE_RESOLUTION|>--- conflicted
+++ resolved
@@ -397,12 +397,8 @@
         loadRequestPayer(client);
         loadCorsRules(client);
         loadLifecycleRules(client);
-<<<<<<< HEAD
         loadBucketLogging(client);
         loadReplicationConfiguration(client);
-        setDomainName(String.format("%s.s3.%s.amazonaws.com", getName(), getBucketRegion(client)));
-=======
->>>>>>> 0fd02576
     }
 
     @Override
