--- conflicted
+++ resolved
@@ -214,12 +214,9 @@
     private String requestPayer;
     private List<S3CorsRule> corsRule;
     private List<S3LifecycleRule> lifecycleRule;
-<<<<<<< HEAD
     private String domainName;
     private S3LoggingEnabled logging;
     private S3ReplicationConfiguration replicationConfiguration;
-=======
->>>>>>> 75f9362b
 
     @Id
     public String getName() {
@@ -348,21 +345,6 @@
         this.lifecycleRule = lifecycleRule;
     }
 
-<<<<<<< HEAD
-    @Output
-    public String getDomainName() {
-        if (domainName == null) {
-            S3Client client = createClient(S3Client.class);
-            domainName = String.format("%s.s3.%s.amazonaws.com", getName(), getBucketRegion(client));
-        }
-
-        return domainName;
-    }
-
-    public void setDomainName(String domainName) {
-        this.domainName = domainName;
-    }
-
     /**
      * Configure where access logs are sent.
      *
@@ -391,8 +373,6 @@
         this.replicationConfiguration = replicationConfiguration;
     }
 
-=======
->>>>>>> 75f9362b
     @Override
     public void copyFrom(Bucket bucket) {
         S3Client client = createClient(S3Client.class);
@@ -430,12 +410,7 @@
             r -> r.bucket(getName())
                 .objectLockEnabledForBucket(getEnableObjectLock())
         );
-<<<<<<< HEAD
-
         state.save();
-        setDomainName(String.format("%s.s3.%s.amazonaws.com", getName(), getBucketRegion(client)));
-=======
->>>>>>> 75f9362b
 
         if (!getTags().isEmpty()) {
             saveTags(client);
@@ -735,7 +710,6 @@
         }
     }
 
-<<<<<<< HEAD
     private void loadReplicationConfiguration(S3Client client) {
         try {
             GetBucketReplicationResponse response = client.getBucketReplication(
@@ -762,14 +736,14 @@
         } else {
             client.putBucketReplication(
                     r -> r.bucket(getName())
-                        .replicationConfiguration(getReplicationConfiguration().toReplicationConfiguration())
-            );
-        }
-=======
+                            .replicationConfiguration(getReplicationConfiguration().toReplicationConfiguration())
+            );
+        }
+    }
+
     public String getDomainName() {
         S3Client client = createClient(S3Client.class);
         return String.format("%s.s3.%s.amazonaws.com", getName(), getBucketRegion(client));
->>>>>>> 75f9362b
     }
 
     private String getBucketRegion(S3Client client) {
