/*
 * Copyright 2019, Perfect Sense, Inc.
 *
 * Licensed under the Apache License, Version 2.0 (the "License");
 * you may not use this file except in compliance with the License.
 * You may obtain a copy of the License at
 *
 *     http://www.apache.org/licenses/LICENSE-2.0
 *
 * Unless required by applicable law or agreed to in writing, software
 * distributed under the License is distributed on an "AS IS" BASIS,
 * WITHOUT WARRANTIES OR CONDITIONS OF ANY KIND, either express or implied.
 * See the License for the specific language governing permissions and
 * limitations under the License.
 */

package gyro.aws.s3;

import com.fasterxml.jackson.databind.JsonNode;
import com.fasterxml.jackson.databind.ObjectMapper;
import com.psddev.dari.util.ObjectUtils;
import gyro.aws.AwsResource;
import gyro.aws.Copyable;
import gyro.core.GyroException;
import gyro.core.GyroUI;
import gyro.core.Wait;
import gyro.core.resource.Id;
import gyro.core.resource.Updatable;
import gyro.core.Type;
import gyro.core.resource.Resource;
import com.psddev.dari.util.CompactMap;
import gyro.core.scope.State;
import software.amazon.awssdk.services.s3.S3Client;
import software.amazon.awssdk.services.s3.model.Bucket;
import software.amazon.awssdk.services.s3.model.BucketAccelerateStatus;
import software.amazon.awssdk.services.s3.model.BucketVersioningStatus;
import software.amazon.awssdk.services.s3.model.CORSRule;
import software.amazon.awssdk.services.s3.model.GetBucketAccelerateConfigurationResponse;
import software.amazon.awssdk.services.s3.model.GetBucketCorsResponse;
import software.amazon.awssdk.services.s3.model.GetBucketEncryptionResponse;
import software.amazon.awssdk.services.s3.model.GetBucketLifecycleConfigurationResponse;
import software.amazon.awssdk.services.s3.model.GetBucketLocationResponse;
import software.amazon.awssdk.services.s3.model.GetBucketPolicyResponse;
import software.amazon.awssdk.services.s3.model.GetBucketRequestPaymentResponse;
import software.amazon.awssdk.services.s3.model.GetBucketTaggingResponse;
import software.amazon.awssdk.services.s3.model.GetBucketVersioningResponse;
import software.amazon.awssdk.services.s3.model.LifecycleRule;
import software.amazon.awssdk.services.s3.model.ListBucketsResponse;
import software.amazon.awssdk.services.s3.model.NoSuchBucketException;
import software.amazon.awssdk.services.s3.model.Payer;
import software.amazon.awssdk.services.s3.model.S3Exception;
import software.amazon.awssdk.services.s3.model.Tag;
import software.amazon.awssdk.services.s3.model.GetBucketLoggingResponse;
import software.amazon.awssdk.services.s3.model.BucketLoggingStatus;
import software.amazon.awssdk.services.s3.model.GetBucketReplicationResponse;
import software.amazon.awssdk.utils.IoUtils;

import java.io.IOException;
import java.io.InputStream;
import java.util.ArrayList;
import java.util.HashSet;
import java.util.List;
import java.util.Map;
import java.util.Set;
import java.util.concurrent.TimeUnit;
import java.util.stream.Collectors;

/**
 * Creates an S3 bucket with enabled/disabled object lock.
 *
 * Example
 * -------
 *
 * .. code-block:: gyro
 *
 *     aws::s3-bucket bucket
 *         name: bucket-example
 *         enable-object-lock: true
 *         tags: {
 *             Name: "bucket-example"
 *         }
 *         enable-accelerate-config: true
 *         enable-versioning: true
 *         policy: "policy.json"
 *     end
 *
 * Example with cors rule
 * -------
 *
 * .. code-block:: gyro
 *
 *     aws::s3-bucket bucket
 *         name: bucket-example-with-cors
 *         enable-object-lock: true
 *         tags: {
 *             Name: "bucket-example"
 *         }
 *         enable-accelerate-config: true
 *         enable-versioning: true
 *
 *         cors-rule
 *             allowed-origins: [
 *                 "*"
 *             ]
 *             allowed-methods: [
 *                 "PUT"
 *             ]
 *             max-age-seconds: 300
 *         end
 *     end
 *
 * Example with life cycle rule
 * -------
 *
 * .. code-block:: gyro
 *
 *     aws::s3-bucket bucket
 *         name: bucket-example-with-lifecycle
 *         enable-object-lock: true
 *         tags: {
 *             Name: "bucket-example"
 *         }
 *         enable-accelerate-config: true
 *         enable-versioning: true
 *
 *         lifecycle-rule
 *             id: "rule no prefix and no tag"
 *             status: "Disabled"
 *
 *             transition
 *                 days: 40
 *                 storage-class: "STANDARD_IA"
 *             end
 *
 *             noncurrent-version-transition
 *                 days: 40
 *                 storage-class: "STANDARD_IA"
 *             end
 *
 *             expiration
 *                 expired-object-delete-marker: false
 *             end
 *
 *             noncurrent-version-expiration
 *                 days: 403
 *             end
 *
 *             abort-incomplete-multipart-upload
 *                 days-after-initiation: 5
 *             end
 *         end
 *     end
 *
 * Example with replication configuration
 * -------
 * .. code-block:: gyro
 *
 *     aws::s3-bucket bucket-example
 *         name: "beam-sandbox-bucket-us-east-2"
 *         tags: {
 *             Name: "bucket-example",
 *             Name2: "something"
 *         }
 *         enable-accelerate-config: true
 *         enable-versioning: true
 *
 *         replication-configuration
 *             role: "arn:aws:iam::242040583208:role/service-role/s3crr_role_for_sandbox-bucket-example-logging_to_beam-sandbox-br"
 *             rule
 *                 id: "example_with_encryption"
 *                 destination
 *                     bucket: "beam-sandbox-ops-us-east-1a"
 *                     encryption-configuration
 *                         kms-key: "arn:aws:kms:us-east-1:242040583208:key/c5245825-8526-4032-a67c-21656f220312"
 *                     end
 *                 end
 *
 *                 source-selection-criteria
 *                     sse-kms-encrypted-objects-status: ENABLED
 *                 end
 *
 *                 filter
 *                     prefix: "logs/"
 *                 end
 *                 priority: 1
 *                 status: enabled
 *                 delete-marker-replication-status: disabled
 *             end
 *
 *             rule
 *                 id: "example_with_complex_filter"
 *                 destination
 *                     bucket: "beam-sandbox-ops-us-east-1a"
 *                 end
 *                 filter
 *                     and-operator
 *                         prefix: "thousand-year-door"
 *                         tag
 *                             key: "paper"
 *                             value: "mario"
 *                         end
 *                     end
 *                 end
 *                 priority: 2
 *                 status: enabled
 *                 delete-marker-replication-status: disabled
 *             end
 *
 *             rule
 *                 id: "example_with_access_control"
 *                 destination
 *                     bucket: "beam-sandbox-ops-us-east-1a"
 *                     account: "242040583208"
 *                     access-control-translation
 *                         owner-override: destination
 *                     end
 *                 end
 *                 priority: 3
 *                 status: enabled
 *                 delete-marker-replication-status: disabled
 *             end
 *         end
 *     end
 *
 *
 * Example with logging enabled
 * -------
 * .. code-block:: gyro
 *
 *     aws::s3-bucket bucket-example
 *         name: "beam-sandbox-logging-enabled"
 *         enable-object-lock: false
 *         tags: {
 *             Name: "bucket-example",
 *             Name2: "something"
 *         }
 *
 *         logging
 *             bucket: "beam-sandbox-s3-logs"
 *         end
 *
 *         enable-accelerate-config: true
 *         enable-versioning: true
 *     end
 *
 * Example with encryption configuration
 * -------
 * .. code-block:: gyro
 *
 *     aws::s3-bucket bucket-example-with-encryption
 *         name: "example-bucket-with-encryption-config"
 *         enable-object-lock: true
 *
 *         tags: {
 *             Name: "bucket-example"
 *         }
 *
 *         encryption-configuration
 *             encryption-rule
 *                 default-encryption
 *                     key: $(external-query aws::kms-key { key-id: 'fce44a2a-01cb-4f42-9f25-99e517a60d7a'})
 *                     encryption-type: "aws:kms"
 *                 end
 *             end
 *         end
 *     end
 *
 * Example with control access policy
 * -------
 * .. code-block:: gyro
 *
 *     aws::s3-bucket example-bucket-with-full-control-log-delivery-group
 *         name: "example-bucket-with-full-control-log-delivery-group"
 *         enable-object-lock: true
 *
 *         access-control-policy
 *             grant
 *                 permission: "FULL_CONTROL"
 *
 *                 grantee
 *                     uri: "http://acs.amazonaws.com/groups/s3/LogDelivery"
 *                     type: "Group"
 *                 end
 *             end
 *         end
 *     end
 */
@Type("s3-bucket")
public class BucketResource extends AwsResource implements Copyable<Bucket> {

    private String name;
    private Boolean enableObjectLock;
    private Map<String, String> tags;
    private Boolean enableAccelerateConfig;
    private Boolean enableVersioning;
    private String requestPayer;
    private List<S3CorsRule> corsRule;
    private List<S3LifecycleRule> lifecycleRule;
    private String domainName;
    private S3LoggingEnabled logging;
    private S3ReplicationConfiguration replicationConfiguration;
    private S3ServerSideEncryptionConfiguration encryptionConfiguration;
<<<<<<< HEAD
    private String policy;
=======
    private S3AccessControlPolicy accessControlPolicy;
>>>>>>> 6aadd85e

    @Id
    public String getName() {
        return name;
    }

    public void setName(String name) {
        this.name = name;
    }

    /**
     * Enable object lock property for the bucket which prevents objects from being deleted. Can only be set during creation. See `S3 Object Lock <https://docs.aws.amazon.com/AmazonS3/latest/dev/object-lock.html/>`_.
     */
    public Boolean getEnableObjectLock() {
        if (enableObjectLock == null) {
            enableObjectLock = false;
        }

        return enableObjectLock;
    }

    public void setEnableObjectLock(Boolean enableObjectLock) {
        this.enableObjectLock = enableObjectLock;
    }

    @Updatable
    public Map<String, String> getTags() {
        if (tags == null) {
            tags = new CompactMap<>();
        }

        return tags;
    }

    public void setTags(Map<String, String> tags) {
        this.tags = tags;
    }

    /**
     * Enable fast easy and secure transfers of files to and from the bucket. See `S3 Transfer Acceleration <https://docs.aws.amazon.com/AmazonS3/latest/dev/transfer-acceleration.html/>`_.
     */
    @Updatable
    public Boolean getEnableAccelerateConfig() {
        if (enableAccelerateConfig == null) {
            enableAccelerateConfig = false;
        }

        return enableAccelerateConfig;
    }

    public void setEnableAccelerateConfig(Boolean enableAccelerateConfig) {
        this.enableAccelerateConfig = enableAccelerateConfig;
    }

    /**
     * Enable keeping multiple versions of an object in the same bucket. See `S3 Versioning <https://docs.aws.amazon.com/AmazonS3/latest/user-guide/enable-versioning.html/>`_. Updatable only when object lock is disabled.
     */
    @Updatable
    public Boolean getEnableVersioning() {
        if (enableVersioning == null) {
            enableVersioning = false;
        }

        return enableVersioning;
    }

    public void setEnableVersioning(Boolean enableVersioning) {
        this.enableVersioning = enableVersioning;
    }

    /**
     * Does the requester pay for requests to the bucket or the owner. Defaults to ``BUCKET_OWNER``. Valid values are ``BUCKET_OWNER`` or ``REQUESTER``. See `S3 Requester Pays Bucket <https://docs.aws.amazon.com/AmazonS3/latest/dev/RequesterPaysBuckets.html/>`_.
     */
    @Updatable
    public String getRequestPayer() {
        if (requestPayer == null) {
            requestPayer = "BUCKET_OWNER";
        }

        return requestPayer.toUpperCase();
    }

    public void setRequestPayer(String requestPayer) {
        this.requestPayer = requestPayer;

        try {
            Payer.valueOf(requestPayer.toUpperCase());
        } catch (IllegalArgumentException ex) {
            throw new GyroException("Invalid value for param 'request-payer'. Valid values are 'BUCKET_OWNER' or 'REQUESTER'.");
        }
    }

    /**
     * Configure the cross origin request policy for the bucket.
     *
     * @subresource gyro.aws.s3.S3CorsRule
     */
    @Updatable
    public List<S3CorsRule> getCorsRule() {
        if (corsRule == null) {
            corsRule = new ArrayList<>();
        }

        return corsRule;
    }

    public void setCorsRule(List<S3CorsRule> corsRule) {
        this.corsRule = corsRule;
    }

    /**
     * Configure the cross origin request policy for the bucket.
     *
     * @subresource gyro.aws.s3.S3LifecycleRule
     */
    @Updatable
    public List<S3LifecycleRule> getLifecycleRule() {
        if (lifecycleRule == null) {
            lifecycleRule = new ArrayList<>();
        }

        return lifecycleRule;
    }

    public void setLifecycleRule(List<S3LifecycleRule> lifecycleRule) {
        this.lifecycleRule = lifecycleRule;
    }

    /**
     * Configure where access logs are sent.
     *
     * @subresource gyro.aws.s3.S3LoggingEnabled
     */
    @Updatable
    public S3LoggingEnabled getLogging() {
        return logging;
    }

    public void setLogging(S3LoggingEnabled logging) {
        this.logging= logging;
    }

    /**
     * Configure the replication rules for the bucket.
     *
     * @subresource gyro.aws.s3.S3ReplicationConfiguration
     */
    @Updatable
    public S3ReplicationConfiguration getReplicationConfiguration() {
        return replicationConfiguration;
    }

    public void setReplicationConfiguration(S3ReplicationConfiguration replicationConfiguration) {
        this.replicationConfiguration = replicationConfiguration;
    }

    /**
     * Configure the server side encryption for the bucket.
     *
     * @subresource gyro.aws.s3.S3ServerSideEncryptionConfiguration
     */
    @Updatable
    public S3ServerSideEncryptionConfiguration getEncryptionConfiguration() {
        return encryptionConfiguration;
    }

    public void setEncryptionConfiguration(S3ServerSideEncryptionConfiguration encryptionConfiguration) {
        this.encryptionConfiguration = encryptionConfiguration;
    }

    /**
<<<<<<< HEAD
     * The bucket policy as a JSON document.
     */
    @Updatable
    public String getPolicy() {
        policy = getProcessedPolicy(policy);
        return policy;
    }

    public void setPolicy(String policy) {
        this.policy = policy;
=======
     * Configure the access control policy of the bucket.
     *
     * @subresource gyro.aws.s3.S3AccessControlPolicy
     */
    @Updatable
    public S3AccessControlPolicy getAccessControlPolicy() {
        return accessControlPolicy;
    }

    public void setAccessControlPolicy(S3AccessControlPolicy accessControlPolicy) {
        this.accessControlPolicy = accessControlPolicy;
>>>>>>> 6aadd85e
    }

    @Override
    public void copyFrom(Bucket bucket) {
        S3Client client = createClient(S3Client.class);
        setName(bucket.name());
        loadTags(client);
        loadAccelerateConfig(client);
        loadEnableVersioning(client);
        loadRequestPayer(client);
        loadCorsRules(client);
        loadLifecycleRules(client);
        loadBucketLogging(client);
        loadReplicationConfiguration(client);
        loadBucketEncryptionConfiguration(client);
<<<<<<< HEAD
        loadPolicy(client);
=======
        loadAccessControlPolicy(client);
>>>>>>> 6aadd85e
    }

    @Override
    public boolean refresh() {
        S3Client client = createClient(S3Client.class);

        Bucket bucket = getBucket(client);

        if (bucket == null) {
            return false;
        }

        this.copyFrom(bucket);

        return true;
    }

    @Override
    public void create(GyroUI ui, State state) {
        S3Client client = createClient(S3Client.class);

        client.createBucket(
            r -> r.bucket(getName())
                .objectLockEnabledForBucket(getEnableObjectLock())
        );
        state.save();

        if (!getTags().isEmpty()) {
            saveTags(client);
        }

        if (getEnableAccelerateConfig()) {
            saveAccelerateConfig(client);
        }

        if (getEnableVersioning()) {
            saveEnableVersioning(client);
        }

        if (getRequestPayer().equalsIgnoreCase(Payer.REQUESTER.name())) {
            saveRequestPayer(client);
        }

        if (!getCorsRule().isEmpty()) {
            saveCorsRules(client);
        }

        if (!getLifecycleRule().isEmpty()) {
            saveLifecycleRules(client);
        }

        if (getReplicationConfiguration() != null) {
            saveReplicationConfiguration(client);
        }

        if (getLogging() != null) {
            saveBucketLogging(client);
        }

        if (getEncryptionConfiguration() != null) {
            saveBucketEncryptionConfiguration(client);
        }

<<<<<<< HEAD
        if (getPolicy() != null) {
            savePolicy(client);
=======
        if (getAccessControlPolicy() != null) {
            saveAccessControlPolicy(client);
>>>>>>> 6aadd85e
        }
    }

    @Override
    public void update(GyroUI ui, State state, Resource current, Set<String> changedFieldNames) {
        S3Client client = createClient(S3Client.class);

        if (changedFieldNames.contains("tags")) {
            saveTags(client);
        }

        if (changedFieldNames.contains("enable-accelerate-config")) {
            saveAccelerateConfig(client);
        }

        if (changedFieldNames.contains("enable-versioning")) {
            saveEnableVersioning(client);
        }

        if (changedFieldNames.contains("request-payer")) {
            saveRequestPayer(client);
        }

        if (changedFieldNames.contains("logging")) {
            saveBucketLogging(client);
        }

        if (changedFieldNames.contains("encryption-configuration")) {
            saveBucketEncryptionConfiguration(client);
        }

<<<<<<< HEAD
        if (changedFieldNames.contains("policy")) {
            savePolicy(client);
=======
        if (changedFieldNames.contains("access-control-policy")) {
            saveAccessControlPolicy(client);
>>>>>>> 6aadd85e
        }

        saveReplicationConfiguration(client);

        saveCorsRules(client);

        saveLifecycleRules(client);
    }

    @Override
    public void delete(GyroUI ui, State state) {
        S3Client client = createClient(S3Client.class);
        client.deleteBucket(
            r -> r.bucket(getName())
        );
    }

    private Bucket getBucket(S3Client client) {
        Bucket bucket = null;

        if (ObjectUtils.isBlank(getName())) {
            throw new GyroException("Bucket name is missing, unable to load bucket.");
        }

        try {
            ListBucketsResponse listBucketsResponse = client.listBuckets();

            bucket = listBucketsResponse.buckets().stream().filter(o -> o.name().equals(getName())).findFirst().orElse(null);

        } catch (S3Exception ex ) {
            if (!ex.getLocalizedMessage().contains("does not exist")) {
                throw ex;
            }

        }

        return bucket;
    }

    private void loadTags(S3Client client) {
        try {
            GetBucketTaggingResponse bucketTagging = client.getBucketTagging(
                r -> r.bucket(getName())
            );

            for (Tag tag : bucketTagging.tagSet()) {
                getTags().put(tag.key(), tag.value());
            }

        } catch (S3Exception s3ex) {
            if (s3ex.awsErrorDetails().errorCode().equals("NoSuchTagSet")) {
                getTags().clear();
            } else {
                throw s3ex;
            }
        }
    }

    private void saveTags(S3Client client) {
        if (getTags().isEmpty()) {
            client.deleteBucketTagging(
                r -> r.bucket(getName())
            );
        } else {
            Set<Tag> tagSet = new HashSet<>();
            for (String key : getTags().keySet()) {
                tagSet.add(Tag.builder().key(key).value(getTags().get(key)).build());
            }

            client.putBucketTagging(
                r -> r.bucket(getName())
                    .tagging(
                        t -> t.tagSet(tagSet)
                            .build()
                    )
            );
        }
    }

    private void loadAccelerateConfig(S3Client client) {
        GetBucketAccelerateConfigurationResponse response = client.getBucketAccelerateConfiguration(
            r -> r.bucket(getName()).build()
        );

        setEnableAccelerateConfig(response.status() != null && response.status().equals(BucketAccelerateStatus.ENABLED));
    }

    private void saveAccelerateConfig(S3Client client) {
        client.putBucketAccelerateConfiguration(
            r -> r.bucket(getName())
                .accelerateConfiguration(
                    ac -> ac.status(getEnableAccelerateConfig() ? BucketAccelerateStatus.ENABLED : BucketAccelerateStatus.SUSPENDED)
                )
        );
    }

    private void loadEnableVersioning(S3Client client) {
        GetBucketVersioningResponse response = client.getBucketVersioning(
            r -> r.bucket(getName())
        );
        setEnableVersioning(response.status() != null && response.status().equals(BucketVersioningStatus.ENABLED));
    }

    private void saveEnableVersioning(S3Client client) {
        client.putBucketVersioning(
            r -> r.bucket(getName())
                .versioningConfiguration(
                    v -> v.status(getEnableVersioning() ? BucketVersioningStatus.ENABLED : BucketVersioningStatus.SUSPENDED)
                )
                .build()
        );
    }

    private void loadRequestPayer(S3Client client) {
        GetBucketRequestPaymentResponse response = client.getBucketRequestPayment(
            r -> r.bucket(getName()).build()
        );

        setRequestPayer(response.payer().name());
    }

    private void saveRequestPayer(S3Client client) {
        client.putBucketRequestPayment(
            r -> r.bucket(getName())
                .requestPaymentConfiguration(
                    p -> p.payer(getRequestPayer())
                )
            .build()
        );
    }

    private void loadCorsRules(S3Client client) {
        try {
            GetBucketCorsResponse response = client.getBucketCors(
                r -> r.bucket(getName())
            );

            getCorsRule().clear();
            for (CORSRule corsRule : response.corsRules()) {
                S3CorsRule s3CorsRule = newSubresource(S3CorsRule.class);
                s3CorsRule.copyFrom(corsRule);
                getCorsRule().add(s3CorsRule);
            }
        } catch (S3Exception ex) {
            if (!ex.awsErrorDetails().errorCode().equals("NoSuchCORSConfiguration")) {
                throw ex;
            }
        }
    }

    private void saveCorsRules(S3Client client) {
        if (getCorsRule().isEmpty()) {
            client.deleteBucketCors(
                r -> r.bucket(getName())
            );
        } else {
            client.putBucketCors(
                r -> r.bucket(getName())
                    .corsConfiguration(c -> c.corsRules(
                        getCorsRule().stream().map(S3CorsRule::toCorsRule).collect(Collectors.toList())
                    ))
            );

            Wait.atMost(2, TimeUnit.MINUTES)
                .prompt(false)
                .checkEvery(10, TimeUnit.SECONDS)
                .until(() -> isCorsSaved(client));
        }
    }

    private boolean isCorsSaved(S3Client client) {
        BucketResource bucketResource = new BucketResource();
        bucketResource.setName(getName());
        bucketResource.loadCorsRules(client);

        Set<String> currentCors = bucketResource.getCorsRule().stream().map(S3CorsRule::primaryKey).collect(Collectors.toSet());
        return getCorsRule().stream().allMatch(o -> currentCors.contains(o.primaryKey()));
    }

    private void loadBucketLogging(S3Client client) {
        GetBucketLoggingResponse response = client.getBucketLogging(
                r -> r.bucket(getName()).build()
        );

        if (response.loggingEnabled() != null) {
            setLogging(newSubresource(S3LoggingEnabled.class));
            getLogging().copyFrom(response.loggingEnabled());
        } else {
            setLogging(null);
        }
    }

    private void saveBucketLogging(S3Client client) {
        if (getLogging() != null) {
            client.putBucketLogging(
                r -> r.bucket(getName())
                    .bucketLoggingStatus(s -> s.loggingEnabled(
                        getLogging().toLoggingEnabled()
                    ))
            );
        } else {
            client.putBucketLogging(
                r -> r.bucket(getName())
                    .bucketLoggingStatus(BucketLoggingStatus.builder().build())
            );
        }
    }

    private void loadLifecycleRules(S3Client client) {
        try {
            GetBucketLifecycleConfigurationResponse response = client.getBucketLifecycleConfiguration(
                r -> r.bucket(getName())
            );

            getLifecycleRule().clear();
            for (LifecycleRule lifecycleRule : response.rules()) {
                S3LifecycleRule s3LifecycleRule = newSubresource(S3LifecycleRule.class);
                s3LifecycleRule.copyFrom(lifecycleRule);
                getLifecycleRule().add(s3LifecycleRule);
            }
        } catch (S3Exception ex) {
            if (!ex.awsErrorDetails().errorCode().equals("NoSuchLifecycleConfiguration")) {
                throw ex;
            }
        }
    }

    private void saveLifecycleRules(S3Client client) {
        if (getLifecycleRule().isEmpty()) {
            client.deleteBucketLifecycle(
                r -> r.bucket(getName())
            );
        } else {
            client.putBucketLifecycleConfiguration(
                r -> r.bucket(getName())
                    .lifecycleConfiguration(
                        l -> l.rules(getLifecycleRule().stream().map(S3LifecycleRule::toLifecycleRule).collect(Collectors.toList()))
                    )
            );
        }
    }

    private void loadReplicationConfiguration(S3Client client) {
        try {
            GetBucketReplicationResponse response = client.getBucketReplication(
                r -> r.bucket(getName())
            );

            setReplicationConfiguration(newSubresource(S3ReplicationConfiguration.class));
            getReplicationConfiguration().copyFrom(response.replicationConfiguration());

        } catch (S3Exception ex) {
            if (!ex.awsErrorDetails().errorCode().equals("ReplicationConfigurationNotFoundError")) {
                throw ex;
            } else {
                setReplicationConfiguration(null);
            }
        }
    }

    private void saveReplicationConfiguration(S3Client client) {
        if (getReplicationConfiguration() == null || getReplicationConfiguration().getRule().isEmpty()) {
            client.deleteBucketReplication(
                    r -> r.bucket(getName())
            );
        } else {
            client.putBucketReplication(
                    r -> r.bucket(getName())
                            .replicationConfiguration(getReplicationConfiguration().toReplicationConfiguration())
            );
        }
    }

    private void loadBucketEncryptionConfiguration(S3Client client) {
        try {
            GetBucketEncryptionResponse bucketEncryption = client.getBucketEncryption(r -> r.bucket(getName()));

            S3ServerSideEncryptionConfiguration encryptionConfig = newSubresource(S3ServerSideEncryptionConfiguration.class);
            encryptionConfig.copyFrom(bucketEncryption.serverSideEncryptionConfiguration());
            setEncryptionConfiguration(encryptionConfig);

        } catch (S3Exception ex) {
            if (!ex.awsErrorDetails().errorCode().equals("ServerSideEncryptionConfigurationNotFoundError")) {
                throw ex;
            } else {
                setReplicationConfiguration(null);
            }
        }
    }

    private void saveBucketEncryptionConfiguration(S3Client client) {
        if (getEncryptionConfiguration() == null) {
            client.deleteBucketEncryption(r -> r.bucket(getName()));

        } else {
            client.putBucketEncryption(e -> e.bucket(getName()).serverSideEncryptionConfiguration(
                    getEncryptionConfiguration().toServerSideEncryptionConfiguration()));
        }
    }

<<<<<<< HEAD
    private void loadPolicy(S3Client client) {
        try {
            GetBucketPolicyResponse bucketPolicy = client.getBucketPolicy(r -> r.bucket(getName()));
            setPolicy(bucketPolicy.policy());

        } catch (S3Exception ex) {
            if (!ex.awsErrorDetails().errorCode().equals("NoSuchBucketPolicy")) {
                throw ex;
            } else {
                setPolicy(null);
            }
        }
    }

    private void savePolicy(S3Client client) {
        if (getPolicy() != null) {
            client.putBucketPolicy(r -> r.bucket(getName()).policy(getPolicy()));

        } else {
            client.deleteBucketPolicy(r -> r.bucket(getName()));
=======
    private void loadAccessControlPolicy(S3Client client) {
        S3AccessControlPolicy policy = newSubresource(S3AccessControlPolicy.class);
        policy.copyFrom(client.getBucketAcl(a -> a.bucket(getName())));
        setAccessControlPolicy(policy);
    }

    private void saveAccessControlPolicy(S3Client client) {
        if (getAccessControlPolicy() == null) {
            client.putBucketAcl(p -> p.bucket(getName())
                    .accessControlPolicy(newSubresource(S3AccessControlPolicy.class).toAccessControlPolicy(client)));

        } else {
            client.putBucketAcl(p -> p.bucket(getName())
                    .accessControlPolicy(getAccessControlPolicy().toAccessControlPolicy(client)));
>>>>>>> 6aadd85e
        }
    }

    public String getDomainName() {
        S3Client client = createClient(S3Client.class);
        return String.format("%s.s3.%s.amazonaws.com", getName(), getBucketRegion(client));
    }

    private String getBucketRegion(S3Client client) {
        try {
            GetBucketLocationResponse response = client.getBucketLocation(r -> r.bucket(getName()));
            return ObjectUtils.isBlank(response.locationConstraintAsString()) ? "us-east-1" : response.locationConstraintAsString();
        } catch (NoSuchBucketException ex) {
            throw new GyroException(String.format("Bucket %s was not found.", getName()));
        } catch (S3Exception exx) {
            if (exx.awsErrorDetails().errorCode().equalsIgnoreCase("AccessDenied")) {
                throw new GyroException(String.format("You don't have access to Bucket %s.", getName()));
            } else {
                throw exx;
            }
        }
    }

    private String getProcessedPolicy(String policy) {
        if (policy == null) {
            return null;
        } else if (policy.endsWith(".json")) {
            try (InputStream input = openInput(policy)) {
                policy = IoUtils.toUtf8String(input);

            } catch (IOException ex) {
                throw new GyroException(String.format("File at path '%s' not found.", policy));
            }
        }

        ObjectMapper obj = new ObjectMapper();
        try {
            JsonNode jsonNode = obj.readTree(policy);
            return jsonNode.toString();
        } catch (IOException ex) {
            throw new GyroException(String.format("Could not read the json `%s`",policy),ex);
        }
    }
}<|MERGE_RESOLUTION|>--- conflicted
+++ resolved
@@ -300,11 +300,8 @@
     private S3LoggingEnabled logging;
     private S3ReplicationConfiguration replicationConfiguration;
     private S3ServerSideEncryptionConfiguration encryptionConfiguration;
-<<<<<<< HEAD
     private String policy;
-=======
     private S3AccessControlPolicy accessControlPolicy;
->>>>>>> 6aadd85e
 
     @Id
     public String getName() {
@@ -476,7 +473,6 @@
     }
 
     /**
-<<<<<<< HEAD
      * The bucket policy as a JSON document.
      */
     @Updatable
@@ -487,11 +483,12 @@
 
     public void setPolicy(String policy) {
         this.policy = policy;
-=======
-     * Configure the access control policy of the bucket.
-     *
-     * @subresource gyro.aws.s3.S3AccessControlPolicy
-     */
+    }
+
+    * Configure the access control policy of the bucket.
+    *
+    * @subresource gyro.aws.s3.S3AccessControlPolicy
+    */
     @Updatable
     public S3AccessControlPolicy getAccessControlPolicy() {
         return accessControlPolicy;
@@ -499,7 +496,6 @@
 
     public void setAccessControlPolicy(S3AccessControlPolicy accessControlPolicy) {
         this.accessControlPolicy = accessControlPolicy;
->>>>>>> 6aadd85e
     }
 
     @Override
@@ -515,11 +511,8 @@
         loadBucketLogging(client);
         loadReplicationConfiguration(client);
         loadBucketEncryptionConfiguration(client);
-<<<<<<< HEAD
         loadPolicy(client);
-=======
         loadAccessControlPolicy(client);
->>>>>>> 6aadd85e
     }
 
     @Override
@@ -583,13 +576,12 @@
             saveBucketEncryptionConfiguration(client);
         }
 
-<<<<<<< HEAD
         if (getPolicy() != null) {
             savePolicy(client);
-=======
+        }
+
         if (getAccessControlPolicy() != null) {
             saveAccessControlPolicy(client);
->>>>>>> 6aadd85e
         }
     }
 
@@ -621,13 +613,12 @@
             saveBucketEncryptionConfiguration(client);
         }
 
-<<<<<<< HEAD
         if (changedFieldNames.contains("policy")) {
             savePolicy(client);
-=======
+        }
+
         if (changedFieldNames.contains("access-control-policy")) {
             saveAccessControlPolicy(client);
->>>>>>> 6aadd85e
         }
 
         saveReplicationConfiguration(client);
@@ -928,7 +919,6 @@
         }
     }
 
-<<<<<<< HEAD
     private void loadPolicy(S3Client client) {
         try {
             GetBucketPolicyResponse bucketPolicy = client.getBucketPolicy(r -> r.bucket(getName()));
@@ -949,7 +939,9 @@
 
         } else {
             client.deleteBucketPolicy(r -> r.bucket(getName()));
-=======
+        }
+    }
+
     private void loadAccessControlPolicy(S3Client client) {
         S3AccessControlPolicy policy = newSubresource(S3AccessControlPolicy.class);
         policy.copyFrom(client.getBucketAcl(a -> a.bucket(getName())));
@@ -964,7 +956,6 @@
         } else {
             client.putBucketAcl(p -> p.bucket(getName())
                     .accessControlPolicy(getAccessControlPolicy().toAccessControlPolicy(client)));
->>>>>>> 6aadd85e
         }
     }
 
