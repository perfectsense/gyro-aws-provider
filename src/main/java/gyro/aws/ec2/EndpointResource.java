package gyro.aws.ec2;

import com.fasterxml.jackson.databind.JsonNode;
import com.fasterxml.jackson.databind.ObjectMapper;
import com.psddev.dari.util.ObjectUtils;
import gyro.aws.AwsResource;
import gyro.aws.Copyable;
import gyro.core.GyroException;
import gyro.core.GyroUI;
import gyro.core.resource.Id;
import gyro.core.resource.Updatable;
import gyro.core.Type;
import gyro.core.resource.Output;
import gyro.core.resource.Resource;
import gyro.core.scope.State;
import software.amazon.awssdk.services.ec2.Ec2Client;
import software.amazon.awssdk.services.ec2.model.CreateVpcEndpointRequest;
import software.amazon.awssdk.services.ec2.model.CreateVpcEndpointResponse;
import software.amazon.awssdk.services.ec2.model.DescribeVpcEndpointsResponse;
import software.amazon.awssdk.services.ec2.model.Ec2Exception;
import software.amazon.awssdk.services.ec2.model.Filter;
import software.amazon.awssdk.services.ec2.model.ModifyVpcEndpointRequest;
import software.amazon.awssdk.services.ec2.model.VpcEndpoint;
import software.amazon.awssdk.services.ec2.model.VpcEndpointType;
import software.amazon.awssdk.utils.IoUtils;

import java.io.IOException;
import java.io.InputStream;
import java.util.Date;
import java.util.HashSet;
import java.util.List;
import java.util.Set;
import java.util.stream.Collectors;

/**
 * Creates a vpc endpoint with the specified vpc and either route tables or subnets and security groups.
 *
 * Example
 * -------
 *
 * .. code-block:: gyro
 *
 *     aws::vpc-endpoint endpoint-example-gateway
 *         vpc: $(aws::vpc vpc-example-for-endpoint)
 *         service-name: 'com.amazonaws.us-east-1.s3'
 *         policy: 'policy.json'
 *         type: 'Gateway'
 *         route-tables: [
 *             $(aws::route-table route-table-example-for-endpoint-1),
 *             $(aws::route-table route-table-example-for-endpoint-2),
 *             $(aws::route-table route-table-example-for-endpoint-3)
 *          ]
 *     end
 *
 *     aws::vpc-endpoint endpoint-example-interface
 *         vpc: $(aws::vpc vpc-example-for-endpoint)
 *         service-name: 'com.amazonaws.us-east-1.ec2'
 *         policy: 'policy.json'
 *         type: 'Interface'
 *         subnets: [
 *             $(aws::subnet subnet-public-us-east-1a-example-for-endpoint-1),
 *             $(aws::subnet subnet-public-us-east-1b-example-for-endpoint-1),
 *             $(aws::subnet subnet-public-us-east-1c-example-for-endpoint-1)
 *         ]
 *         security-groups: [
 *             $(aws::security-group security-group-example-for-endpoint-1),
 *             $(aws::security-group security-group-example-for-endpoint-2),
 *             $(aws::security-group security-group-example-for-endpoint-3)
 *         ]
 *     end
 */
@Type("vpc-endpoint")
public class EndpointResource extends Ec2TaggableResource<VpcEndpoint> implements Copyable<VpcEndpoint> {

    private String id;
    private String serviceName;
    private VpcResource vpc;
    private VpcEndpointType type;
    private Set<RouteTableResource> routeTables;
    private Set<SubnetResource> subnets;
    private Set<SecurityGroupResource> securityGroups;
    private Boolean privateDnsEnabled;
    private String policy;

    private String state;
    private Date createTime;
    private Set<NetworkInterfaceResource> networkInterfaces;
    private Set<DnsEntry> dnsEntries;
    private Boolean requesterManaged;

    /**
     * The ID of the endpoint.
     */
    @Id
    @Output
    public String getId() {
        return id;
    }

    public void setId(String id) {
        this.id = id;
    }

    /**
     * The name of the service that is going to associated with this Endpoint. (Required)
     */
    public String getServiceName() {
        return serviceName;
    }

    public void setServiceName(String serviceName) {
        this.serviceName = serviceName;
    }

    /**
     * The VPC to create the endpoint in. See `VPC Endpoints <https://docs.aws.amazon.com/vpc/latest/userguide/vpc-endpoints.html/>`_. (Required)
     */
    public VpcResource getVpc() {
        return vpc;
    }

    public void setVpc(VpcResource vpc) {
        this.vpc = vpc;
    }

    /**
     * The type of service being associated. Valid values ``INTERFACE`` or ``GATEWAY``. Defaults to ``GATEWAY``.
     */
    public VpcEndpointType getType() {
        if (type == null) {
            type = VpcEndpointType.GATEWAY;
        }

        return type;
    }

    public void setType(VpcEndpointType type) {
        this.type = type;
    }

    /**
     * The set of Route Tables being associated with the Endpoint. (Required if ```type-interface``` set to true.)
     */
    @Updatable
    public Set<RouteTableResource> getRouteTables() {
        if (routeTables == null) {
            routeTables = new HashSet<>();
        }

        return routeTables;
    }

    public void setRouteTables(Set<RouteTableResource> routeTables) {
        this.routeTables = routeTables;
    }

    /**
     * The set of Subnets being associated with the Endpoint. (Required if ``type-interface`` set to false.)
     */
    @Updatable
    public Set<SubnetResource> getSubnets() {
        if (subnets == null) {
            subnets = new HashSet<>();
        }

        return subnets;
    }

    public void setSubnets(Set<SubnetResource> subnets) {
        this.subnets = subnets;
    }

    /**
     * The set of of Security Groups being associated with the Endpoint. (Required if ``type-interface`` set to false.)
     */
    @Updatable
    public Set<SecurityGroupResource> getSecurityGroups() {
        if (securityGroups == null) {
            securityGroups = new HashSet<>();
        }

        return securityGroups;
    }

    public void setSecurityGroups(Set<SecurityGroupResource> securityGroups) {
        this.securityGroups = securityGroups;
    }

    /**
     * Enable private DNS on the Endpoint.
     */
    @Updatable
    public Boolean getPrivateDnsEnabled() {
        return privateDnsEnabled;
    }

    public void setPrivateDnsEnabled(Boolean privateDnsEnabled) {
        this.privateDnsEnabled = privateDnsEnabled;
    }

    /**
     * The content of the policy.
     */
    @Updatable
    public String getPolicy() {
        policy = getProcessedPolicy(policy);
        return policy;
    }

    public void setPolicy(String policy) {
        this.policy = policy;
    }

    /**
     * The state of the Endpoint.
     */
    @Output
    public String getState() {
        return state;
    }

    public void setState(String state) {
        this.state = state;
    }

    /**
     * The creation time of the Endpoint.
     */
    @Output
    public Date getCreateTime() {
        return createTime;
    }

    public void setCreateTime(Date createTime) {
        this.createTime = createTime;
    }

    /**
     * A set of Network Interface attached to the Endpoint.
     */
    @Output
    public Set<NetworkInterfaceResource> getNetworkInterfaces() {
        if (networkInterfaces == null) {
            networkInterfaces = new HashSet<>();
        }

        return networkInterfaces;
    }

    public void setNetworkInterfaces(Set<NetworkInterfaceResource> networkInterfaces) {
        this.networkInterfaces = networkInterfaces;
    }

    /**
     * A set of Dns Entry attached to the Endpoint.
     */
    @Output
    public Set<DnsEntry> getDnsEntries() {
        if (dnsEntries == null) {
            dnsEntries = new HashSet<>();
        }

        return dnsEntries;
    }

    /**
     * Is the requester managed.
     */
    @Output
    public Boolean getRequesterManaged() {
        return requesterManaged;
    }

    public void setRequesterManaged(Boolean requesterManaged) {
        this.requesterManaged = requesterManaged;
    }

    public void setDnsEntries(Set<DnsEntry> dnsEntries) {
        this.dnsEntries = dnsEntries;
    }

    private String getProcessedPolicy(String policy) {
        if (policy == null) {
            return null;
        } else if (policy.endsWith(".json")) {
            try (InputStream input = openInput(policy)) {
                policy = IoUtils.toUtf8String(input);

            } catch (IOException ex) {
                throw new GyroException(String.format("File at path '%s' not found.", policy));
            }
        }

        ObjectMapper obj = new ObjectMapper();
        try {
            JsonNode jsonNode = obj.readTree(policy);
            return jsonNode.toString();
        } catch (IOException ex) {
            throw new GyroException(String.format("Could not read the json `%s`",policy),ex);
        }
    }

    @Override
    public void copyFrom(VpcEndpoint vpcEndpoint) {
        setVpc(findById(VpcResource.class, vpcEndpoint.vpcId()));
        setServiceName(vpcEndpoint.serviceName());
        setSecurityGroups(vpcEndpoint.groups().stream().map(o -> findById(SecurityGroupResource.class, o.groupId())).collect(Collectors.toSet()));
        setId(vpcEndpoint.vpcEndpointId());
        setType(vpcEndpoint.vpcEndpointType());
        setPrivateDnsEnabled(vpcEndpoint.privateDnsEnabled());
        setRouteTables(vpcEndpoint.routeTableIds().stream().map(o -> findById(RouteTableResource.class, o)).collect(Collectors.toSet()));
        setSubnets(vpcEndpoint.subnetIds().stream().map(o -> findById(SubnetResource.class, o)).collect(Collectors.toSet()));
        setPolicy(vpcEndpoint.policyDocument());

        setState(vpcEndpoint.stateAsString());
        setCreateTime(Date.from(vpcEndpoint.creationTimestamp()));
        setNetworkInterfaces(vpcEndpoint.networkInterfaceIds().stream().map(o -> findById(NetworkInterfaceResource.class, o)).collect(Collectors.toSet()));

        setRequesterManaged(vpcEndpoint.requesterManaged());

        getDnsEntries().clear();
        for (software.amazon.awssdk.services.ec2.model.DnsEntry dnsEntry : vpcEndpoint.dnsEntries()) {
            gyro.aws.ec2.DnsEntry entry = newSubresource(gyro.aws.ec2.DnsEntry.class);
            entry.copyFrom(dnsEntry);
            getDnsEntries().add(entry);
        }
    }

    @Override
    public boolean doRefresh() {
        Ec2Client client = createClient(Ec2Client.class);

        VpcEndpoint endpoint = getVpcEndpoint(client);

        if (endpoint == null) {
            return false;
        }

        copyFrom(endpoint);

        return true;
    }

    @Override
    public void doCreate(GyroUI ui, State state) {

        validate();

        CreateVpcEndpointRequest.Builder builder = CreateVpcEndpointRequest.builder();

        builder.vpcId(getVpc().getVpcId());
        builder.vpcEndpointType(getType());
        builder.privateDnsEnabled(getPrivateDnsEnabled());
        builder.serviceName(getServiceName());

        if (getType().equals(VpcEndpointType.INTERFACE)) {
            builder.subnetIds(getSubnets().isEmpty() ? null : getSubnets().stream().map(SubnetResource::getSubnetId).collect(Collectors.toList()));
            builder.securityGroupIds(getSecurityGroups().isEmpty() ? null : getSecurityGroups().stream().map(SecurityGroupResource::getGroupId).collect(Collectors.toList()));
        } else {
            builder.routeTableIds(getRouteTables().isEmpty() ? null : getRouteTables().stream().map(RouteTableResource::getRouteTableId).collect(Collectors.toList()));
            builder.policyDocument(getPolicy());
        }

        Ec2Client client = createClient(Ec2Client.class);

        CreateVpcEndpointResponse response = client.createVpcEndpoint(builder.build());

        VpcEndpoint endpoint = response.vpcEndpoint();

        setId(endpoint.vpcEndpointId());

        copyFrom(getVpcEndpoint(client));
    }

    @Override
    protected void doUpdate(GyroUI ui, State state, AwsResource config, Set<String> changedProperties) {
        validate();

        ModifyVpcEndpointRequest.Builder builder = ModifyVpcEndpointRequest.builder();
        builder.vpcEndpointId(getId());

        EndpointResource oldEndpoint = (EndpointResource) config;

        if (changedProperties.contains("route-tables")) {

            Set<String> currentRouteTableIds = oldEndpoint.getRouteTables().stream().map(RouteTableResource::getRouteTableId).collect(Collectors.toSet());
            Set<String> pendingRouteTableIds = getRouteTables().stream().map(RouteTableResource::getRouteTableId).collect(Collectors.toSet());

            List<String> removeRouteTableIds = currentRouteTableIds.stream().filter(o -> !pendingRouteTableIds.contains(o)).collect(Collectors.toList());
            List<String> addRouteTableIds = pendingRouteTableIds.stream().filter(o -> !currentRouteTableIds.contains(o)).collect(Collectors.toList());

            if (!addRouteTableIds.isEmpty()) {
                builder.addRouteTableIds(addRouteTableIds);
            }

            if (!removeRouteTableIds.isEmpty()) {
                builder.removeRouteTableIds(removeRouteTableIds);
            }
        }

        if (changedProperties.contains("subnets")) {
            Set<String> currentSubnetIds = oldEndpoint.getSubnets().stream().map(SubnetResource::getSubnetId).collect(Collectors.toSet());
            Set<String> pendingSubnetIds = getSubnets().stream().map(SubnetResource::getSubnetId).collect(Collectors.toSet());

            List<String> removeSubnetIds = currentSubnetIds.stream().filter(o -> !pendingSubnetIds.contains(o)).collect(Collectors.toList());
            List<String> addSubnetIds = pendingSubnetIds.stream().filter(o -> !currentSubnetIds.contains(o)).collect(Collectors.toList());

            if (!addSubnetIds.isEmpty()) {
                builder.addSubnetIds(addSubnetIds);
            }

            if (!removeSubnetIds.isEmpty()) {
                builder.removeSubnetIds(removeSubnetIds);
            }
        }

        if (changedProperties.contains("security-groups")) {
            Set<String> currentSecurityGroupIds = oldEndpoint.getSecurityGroups().stream().map(SecurityGroupResource::getGroupId).collect(Collectors.toSet());
            Set<String> pendingSecurityGroupIds = getSecurityGroups().stream().map(SecurityGroupResource::getGroupId).collect(Collectors.toSet());

            List<String> removeSecurityGroupIds = currentSecurityGroupIds.stream().filter(o -> !pendingSecurityGroupIds.contains(o)).collect(Collectors.toList());
            List<String> addSecurityGroupIds = pendingSecurityGroupIds.stream().filter(o -> !currentSecurityGroupIds.contains(o)).collect(Collectors.toList());

            if (!addSecurityGroupIds.isEmpty()) {
                builder.addSecurityGroupIds(addSecurityGroupIds);
            }

            if (!removeSecurityGroupIds.isEmpty()) {
                builder.removeSecurityGroupIds(removeSecurityGroupIds);
            }
        }

        if (changedProperties.contains("policy-doc-path")) {
            builder.policyDocument(getPolicy());
        }

        if (changedProperties.contains("policy")) {
            builder.policyDocument(getPolicy());
        }

        Ec2Client client = createClient(Ec2Client.class);

        client.modifyVpcEndpoint(builder.build());
    }

    @Override
    public void delete(GyroUI ui, State state) {
        Ec2Client client = createClient(Ec2Client.class);

        client.deleteVpcEndpoints(
            r -> r.vpcEndpointIds(getId())
        );

        // Delay for residual dependency to be gone. 2 Min
        try {
            Thread.sleep(120000);
        } catch (InterruptedException ex) {
            Thread.currentThread().interrupt();
        }
    }

<<<<<<< HEAD
    @Override
    public String toDisplayString() {
        StringBuilder sb = new StringBuilder();

        sb.append("endpoint");

        if (!StringUtils.isEmpty(getId())) {
            sb.append(" - ").append(getId());
        }

        if (getType().equals(VpcEndpointType.INTERFACE)) {
            sb.append(" [ Interface ]");
        } else {
            sb.append(" [ Gateway ]");
        }

        return sb.toString();
    }

=======
>>>>>>> ba6e0422
    private void validate() {
        if (getType().equals(VpcEndpointType.INTERFACE)) {
            if (!getRouteTables().isEmpty()) {
                throw new GyroException("The param 'route-tables' cannot be set when the param 'type' is set to 'Interface'");
            }
        } else {
            if (!getSecurityGroups().isEmpty()) {
                throw new GyroException("The param 'security-groups' cannot be set when the param 'type' is set to 'Gateway'");
            }

            if (!getSubnets().isEmpty()) {
                throw new GyroException("The param 'subnets' cannot be set when the param 'type' is set to 'Gateway'");
            }
        }
    }

    private VpcEndpoint getVpcEndpoint(Ec2Client client) {
        VpcEndpoint vpcEndpoint = null;

        if (ObjectUtils.isBlank(getServiceName())) {
            throw new GyroException("service-name is missing, unable to load endpoint.");
        }

        if (getVpc() == null) {
            throw new GyroException("vpc is missing, unable to load endpoint.");
        }

        try {
            Filter serviceNameFilter = Filter.builder().name("service-name").values(getServiceName()).build();
            Filter vpcIdFilter = Filter.builder().name("vpc-id").values(getVpc().getVpcId()).build();
            DescribeVpcEndpointsResponse response = client.describeVpcEndpoints(r -> r.maxResults(1).filters(serviceNameFilter, vpcIdFilter));

            if (!response.vpcEndpoints().isEmpty()) {
                vpcEndpoint = response.vpcEndpoints().get(0);
            }

        } catch (Ec2Exception ex) {
            if (!ex.getLocalizedMessage().contains("does not exist")) {
                throw ex;
            }
        }

        return vpcEndpoint;
    }
}<|MERGE_RESOLUTION|>--- conflicted
+++ resolved
@@ -459,28 +459,6 @@
         }
     }
 
-<<<<<<< HEAD
-    @Override
-    public String toDisplayString() {
-        StringBuilder sb = new StringBuilder();
-
-        sb.append("endpoint");
-
-        if (!StringUtils.isEmpty(getId())) {
-            sb.append(" - ").append(getId());
-        }
-
-        if (getType().equals(VpcEndpointType.INTERFACE)) {
-            sb.append(" [ Interface ]");
-        } else {
-            sb.append(" [ Gateway ]");
-        }
-
-        return sb.toString();
-    }
-
-=======
->>>>>>> ba6e0422
     private void validate() {
         if (getType().equals(VpcEndpointType.INTERFACE)) {
             if (!getRouteTables().isEmpty()) {
