--- conflicted
+++ resolved
@@ -173,22 +173,6 @@
         client.deleteNetworkAcl(r -> r.networkAclId(getId()));
     }
 
-<<<<<<< HEAD
-    @Override
-    public String toDisplayString() {
-        StringBuilder sb = new StringBuilder();
-
-        sb.append("network acl");
-
-        if (getId() != null) {
-            sb.append(" - ").append(getId());
-        }
-
-        return sb.toString();
-    }
-
-=======
->>>>>>> 69555001
     private NetworkAcl getNetworkAcl(Ec2Client client) {
         NetworkAcl networkAcl = null;
 
