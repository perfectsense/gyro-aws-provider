--- conflicted
+++ resolved
@@ -37,10 +37,7 @@
 import software.amazon.awssdk.services.ec2.model.CreateVpcPeeringConnectionResponse;
 import software.amazon.awssdk.services.ec2.model.DescribeVpcPeeringConnectionsResponse;
 import software.amazon.awssdk.services.ec2.model.Ec2Exception;
-<<<<<<< HEAD
-=======
 import software.amazon.awssdk.services.ec2.model.ModifyVpcPeeringConnectionOptionsRequest;
->>>>>>> 30395bd0
 import software.amazon.awssdk.services.ec2.model.PeeringConnectionOptionsRequest;
 import software.amazon.awssdk.services.ec2.model.VpcPeeringConnection;
 import software.amazon.awssdk.services.ec2.model.VpcPeeringConnectionStateReasonCode;
@@ -266,37 +263,22 @@
         VpcPeeringConnection vpcPeeringConnection = response.vpcPeeringConnection();
         setId(vpcPeeringConnection.vpcPeeringConnectionId());
 
-<<<<<<< HEAD
-        waitForStatus(client, "pending-acceptance");
-        modifyPeeringConnectionSettings(client);
-=======
         state.save();
 
         waitForStatus(client, VpcPeeringConnectionStateReasonCode.PENDING_ACCEPTANCE);
         modifyPeeringConnectionSettings(client, true);
->>>>>>> 30395bd0
     }
 
     @Override
     protected void doUpdate(GyroUI ui, State state, AwsResource config, Set<String> changedProperties) {
         Ec2Client client = createClient(Ec2Client.class);
-<<<<<<< HEAD
-        modifyPeeringConnectionSettings(client);
-=======
         modifyPeeringConnectionSettings(client, false);
->>>>>>> 30395bd0
     }
 
     @Override
     public void delete(GyroUI ui, State state) {
-<<<<<<< HEAD
-        try (Ec2Client client = createClient(Ec2Client.class)) {
-            client.deleteVpcPeeringConnection(r -> r.vpcPeeringConnectionId(getId()));
-        }
-=======
         Ec2Client client = createClient(Ec2Client.class);
         client.deleteVpcPeeringConnection(r -> r.vpcPeeringConnectionId(getId()));
->>>>>>> 30395bd0
     }
 
     private VpcPeeringConnection getVpcPeeringConnection(Ec2Client client) {
@@ -324,62 +306,6 @@
         return vpcPeeringConnection;
     }
 
-<<<<<<< HEAD
-    private void modifyRequesterPeeringConnectionSettings(Ec2Client client) {
-        PeeringConnectionOptionsRequest.Builder req = PeeringConnectionOptionsRequest.builder();
-
-        if(getAllowDnsResolutionFromRemoteVpc()) {
-            req.allowDnsResolutionFromRemoteVpc(getAllowDnsResolutionFromRemoteVpc());
-        }
-
-        if (getAllowEgressFromLocalClassicLinkToRemoteVpc()) {
-            req.allowEgressFromLocalClassicLinkToRemoteVpc(getAllowEgressFromLocalClassicLinkToRemoteVpc());
-        }
-        if (getAllowEgressFromLocalVpcToRemoteClassicLink()) {
-            req.allowEgressFromLocalVpcToRemoteClassicLink(getAllowEgressFromLocalVpcToRemoteClassicLink());
-        }
-
-        client.modifyVpcPeeringConnectionOptions(r -> r.vpcPeeringConnectionId(getId())
-            .requesterPeeringConnectionOptions(req.build()));
-    }
-
-    private void modifyAccepterPeeringConnectionSettings(Ec2Client client) {
-        PeeringConnectionOptionsRequest.Builder acp = PeeringConnectionOptionsRequest.builder();
-
-        if (getPeerAllowDnsResolutionFromRemoteVpc()) {
-            acp.allowDnsResolutionFromRemoteVpc(getPeerAllowDnsResolutionFromRemoteVpc());
-        }
-        if (getPeerAllowEgressFromLocalClassicLinkToRemoteVpc()) {
-            acp.allowEgressFromLocalClassicLinkToRemoteVpc(getPeerAllowEgressFromLocalClassicLinkToRemoteVpc());
-        }
-        if (getPeerAllowEgressFromLocalVpcToRemoteClassicLink()) {
-            acp.allowEgressFromLocalVpcToRemoteClassicLink(getPeerAllowEgressFromLocalVpcToRemoteClassicLink());
-        }
-
-        client.modifyVpcPeeringConnectionOptions(r -> r.vpcPeeringConnectionId(getId())
-            .accepterPeeringConnectionOptions(acp.build()));
-    }
-
-    private void modifyPeeringConnectionSettings(Ec2Client client) {
-        if (!getVpc().getRegion().equals(getPeerVpc().getRegion())) {
-            try (Ec2Client accepterClient = createClient(Ec2Client.class, getPeerVpc().getRegion(), "")) {
-                accepterClient.acceptVpcPeeringConnection(
-                    r -> r.vpcPeeringConnectionId(getId()).overrideConfiguration()
-                );
-                waitForStatus(client, "active");
-                modifyRequesterPeeringConnectionSettings(client);
-                modifyAccepterPeeringConnectionSettings(accepterClient);
-            }
-        } else {
-            client.acceptVpcPeeringConnection(r -> r.vpcPeeringConnectionId(getId()));
-            waitForStatus(client, "active");
-            modifyRequesterPeeringConnectionSettings(client);
-            modifyAccepterPeeringConnectionSettings(client);
-        }
-    }
-
-    private void waitForStatus(Ec2Client client, String status) {
-=======
     private void modifyRequesterPeeringConnectionSettings(Ec2Client client, boolean crossRegion) {
         PeeringConnectionOptionsRequest.Builder builder = PeeringConnectionOptionsRequest.builder()
             .allowDnsResolutionFromRemoteVpc(getAllowDnsResolutionFromRemoteVpc());
@@ -425,21 +351,11 @@
     }
 
     private void waitForStatus(Ec2Client client, VpcPeeringConnectionStateReasonCode status) {
->>>>>>> 30395bd0
         Wait.atMost(2, TimeUnit.MINUTES)
             .checkEvery(5, TimeUnit.SECONDS)
             .prompt(false)
             .resourceOverrides(this, TimeoutSettings.Action.CREATE)
             .until(() -> {
-<<<<<<< HEAD
-                DescribeVpcPeeringConnectionsResponse vpcPeeringConnectionsResponse = client.describeVpcPeeringConnections(
-                    r -> r.vpcPeeringConnectionIds(getId())
-                );
-                if (!vpcPeeringConnectionsResponse.hasVpcPeeringConnections()) {
-                    return false;
-                } else {
-                    return vpcPeeringConnectionsResponse.vpcPeeringConnections().get(0).status().code().toString().equals(status);
-=======
                 DescribeVpcPeeringConnectionsResponse vpcPeeringConnectionsResponse =
                     client.describeVpcPeeringConnections(
                         r -> r.vpcPeeringConnectionIds(getId())
@@ -449,7 +365,6 @@
                     return false;
                 } else {
                     return status.equals(vpcPeeringConnectionsResponse.vpcPeeringConnections().get(0).status().code());
->>>>>>> 30395bd0
                 }
             });
     }
