--- conflicted
+++ resolved
@@ -157,23 +157,6 @@
             .until(() -> isDeleted(client));
     }
 
-<<<<<<< HEAD
-    @Override
-    public String toDisplayString() {
-        StringBuilder sb = new StringBuilder();
-
-        sb.append("nat gateway");
-
-        if (!ObjectUtils.isBlank(getId())) {
-            sb.append(" - ").append(getId());
-
-        }
-
-        return sb.toString();
-    }
-
-=======
->>>>>>> 69555001
     private NatGateway getNatGateway(Ec2Client client) {
         NatGateway natGateway = null;
 
