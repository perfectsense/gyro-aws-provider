--- conflicted
+++ resolved
@@ -352,22 +352,6 @@
         );
     }
 
-<<<<<<< HEAD
-    @Override
-    public String toDisplayString() {
-        StringBuilder sb = new StringBuilder();
-
-        sb.append("service endpoint");
-
-        if (!ObjectUtils.isBlank(getId())) {
-            sb.append(" - ").append(getId());
-        }
-
-        return sb.toString();
-    }
-
-=======
->>>>>>> ba6e0422
     private ServiceConfiguration getServiceConfiguration(Ec2Client client) {
         ServiceConfiguration serviceConfiguration = null;
 
