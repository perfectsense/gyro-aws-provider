--- conflicted
+++ resolved
@@ -106,22 +106,6 @@
         client.deleteEgressOnlyInternetGateway(r -> r.egressOnlyInternetGatewayId(getId()));
     }
 
-<<<<<<< HEAD
-    @Override
-    public String toDisplayString() {
-        StringBuilder sb = new StringBuilder();
-
-        sb.append("egress gateway");
-
-        if (getId() != null) {
-            sb.append(" - ").append(getId());
-        }
-
-        return sb.toString();
-    }
-
-=======
->>>>>>> 69555001
     private EgressOnlyInternetGateway getEgressOnlyInternetGateway(Ec2Client client) {
         EgressOnlyInternetGateway egressOnlyInternetGateway = null;
 
