package gyro.aws.ec2;

import gyro.aws.AwsResource;
import gyro.aws.Copyable;
import gyro.core.GyroException;
import gyro.core.resource.Id;
import gyro.core.resource.Updatable;
import gyro.core.Type;
import gyro.core.resource.Output;

import com.psddev.dari.util.ObjectUtils;
import software.amazon.awssdk.services.ec2.Ec2Client;
import software.amazon.awssdk.services.ec2.model.AttributeBooleanValue;
import software.amazon.awssdk.services.ec2.model.CreateSubnetRequest;
import software.amazon.awssdk.services.ec2.model.CreateSubnetResponse;
import software.amazon.awssdk.services.ec2.model.DescribeNetworkAclsResponse;
import software.amazon.awssdk.services.ec2.model.DescribeSubnetsRequest;
import software.amazon.awssdk.services.ec2.model.Ec2Exception;
import software.amazon.awssdk.services.ec2.model.Filter;
import software.amazon.awssdk.services.ec2.model.ModifySubnetAttributeRequest;
import software.amazon.awssdk.services.ec2.model.NetworkAcl;
import software.amazon.awssdk.services.ec2.model.NetworkAclAssociation;
import software.amazon.awssdk.services.ec2.model.ReplaceNetworkAclAssociationResponse;
import software.amazon.awssdk.services.ec2.model.Subnet;

import java.util.Set;

/**
 * Create a subnet in a VPC.
 *
 * Example
 * -------
 *
 * .. code-block:: gyro
 *
 *     aws::subnet example-subnet
 *         vpc: $(aws::vpc example-vpc)
 *         network-acl: $(aws::network-acl example-network-acl)
 *         availability-zone: us-east-1a
 *         cidr-block: 10.0.0.0/24
 *     end
 */
@Type("subnet")
public class SubnetResource extends Ec2TaggableResource<Subnet> implements Copyable<Subnet> {

    private VpcResource vpc;
    private String cidrBlock;
    private String availabilityZone;
    private Boolean mapPublicIpOnLaunch;
    private String subnetId;
    private NetworkAclResource networkAcl;
    private String aclAssociationId;
    private String defaultAclId;

    /**
     * The VPC to create the Subnet in. (Required)
     */
    public VpcResource getVpc() {
        return vpc;
    }

    public void setVpc(VpcResource vpc) {
        this.vpc = vpc;
    }

    /**
     * The IPv4 network range for the Subnet, in CIDR notation. (Required)
     */
    public String getCidrBlock() {
        return cidrBlock;
    }

    public void setCidrBlock(String cidrBlock) {
        this.cidrBlock = cidrBlock;
    }

    /**
     * The name of the availability zone to create this Subnet (ex. ``us-east-1a``).
     */
    public String getAvailabilityZone() {
        return availabilityZone;
    }

    public void setAvailabilityZone(String availabilityZone) {
        this.availabilityZone = availabilityZone;
    }

    /**
     * Assign a public IPv4 address to Network Interfaces created in this Subnet. Defaults to ``false``.
     */
    @Updatable
    public Boolean getMapPublicIpOnLaunch() {
        if (mapPublicIpOnLaunch == null) {
            mapPublicIpOnLaunch = false;
        }

        return mapPublicIpOnLaunch;
    }

    public void setMapPublicIpOnLaunch(Boolean mapPublicIpOnLaunch) {
        this.mapPublicIpOnLaunch = mapPublicIpOnLaunch;
    }

<<<<<<< HEAD
    @Output
    @Id
    public String getSubnetId() {
        return subnetId;
    }

    public void setSubnetId(String subnetId) {
        this.subnetId = subnetId;
    }

    public String getId() {
        return getSubnetId();
    }

=======
>>>>>>> 3d05df6a
    /**
     * The ID of the Default Network ACL associated to the Subnet.
     */
    public String getDefaultAclId() {
        return defaultAclId;
    }

    public void setDefaultAclId(String defaultAclId) {
        this.defaultAclId = defaultAclId;
    }

    /**
     * The Network ACL associated to the subnet.
     */
    @Updatable
    public NetworkAclResource getNetworkAcl() {
        return networkAcl;
    }

    public void setNetworkAcl(NetworkAclResource networkAcl) {
        this.networkAcl = networkAcl;
    }

    /**
     * The Association ID of the Network ACL currently associated to the Subnet.
     */
    public String getAclAssociationId() {
        return aclAssociationId;
    }

    public void setAclAssociationId(String aclAssociationId) {
        this.aclAssociationId = aclAssociationId;
    }

    /**
     * The ID of the Subnet.
     */
    @Id
    @Output
    public String getSubnetId() {
        return subnetId;
    }

    public void setSubnetId(String subnetId) {
        this.subnetId = subnetId;
    }

    @Override
    public String getId() {
        return getSubnetId();
    }

    @Override
    public void copyFrom(Subnet subnet) {
        setSubnetId(subnet.subnetId());
        setCidrBlock(subnet.cidrBlock());
        setAvailabilityZone(subnet.availabilityZone());
        setMapPublicIpOnLaunch(subnet.mapPublicIpOnLaunch());
        setVpc(findById(VpcResource.class, subnet.vpcId()));
    }

    @Override
    public boolean doRefresh() {
        Ec2Client client = createClient(Ec2Client.class);

        if (ObjectUtils.isBlank(getSubnetId())) {
            throw new GyroException("subnet-id is missing, unable to load subnet.");
        }

        try {
            DescribeSubnetsRequest request = DescribeSubnetsRequest.builder()
                .subnetIds(getSubnetId())
                .build();

            client.describeSubnets(request).subnets().forEach(this::copyFrom);

            DescribeNetworkAclsResponse aclResponse = client.describeNetworkAcls(
                r -> r.filters(
                    Filter.builder().name("vpc-id").values(getVpc().getId()).build(),
                    Filter.builder().name("association.subnet-id").values(getSubnetId()).build()
                )
            );

            for (NetworkAcl acl: aclResponse.networkAcls()) {

                if (!acl.isDefault().equals(true)) {
                    setNetworkAcl(!ObjectUtils.isBlank(acl.networkAclId()) ? findById(NetworkAclResource.class, acl.networkAclId()) : null);
                    if (!acl.associations().isEmpty()) {
                        acl.associations().stream()
                            .filter(a -> getSubnetId().equals(a.subnetId()))
                            .map(NetworkAclAssociation::networkAclAssociationId)
                            .forEach(this::setAclAssociationId);
                    }
                } else {
                    setDefaultAclId(acl.networkAclId());
                    setNetworkAcl(null);
                    if (!acl.associations().isEmpty()) {
                        acl.associations().stream()
                            .filter(a -> getSubnetId().equals(a.subnetId()))
                            .map(NetworkAclAssociation::networkAclAssociationId)
                            .forEach(this::setAclAssociationId);
                    }
                }
            }
        } catch (Ec2Exception ex) {
            if (ex.getLocalizedMessage().contains("does not exist")) {
                return false;
            }

            throw ex;
        }

        return true;
    }

    @Override
    protected void doCreate() {
        Ec2Client client = createClient(Ec2Client.class);

        CreateSubnetRequest request = CreateSubnetRequest.builder()
                .availabilityZone(getAvailabilityZone())
                .cidrBlock(getCidrBlock())
                .vpcId(getVpc().getId())
                .build();

        CreateSubnetResponse response = client.createSubnet(request);
        setSubnetId(response.subnet().subnetId());

        DescribeNetworkAclsResponse aclResponse = client.describeNetworkAcls(
            r -> r.filters(
                Filter.builder().name("vpc-id").values(getVpc().getId()).build(),
                Filter.builder().name("association.subnet-id").values(getSubnetId()).build()
            )
        );

        for (NetworkAcl acl: aclResponse.networkAcls()) {
            if (!acl.associations().isEmpty()) {
                setDefaultAclId(acl.networkAclId());
                acl.associations().stream()
                    .filter(a -> getSubnetId().equals(a.subnetId()))
                    .map(NetworkAclAssociation::networkAclAssociationId)
                    .forEach(this::setAclAssociationId);
            }
        }

        if (getNetworkAcl() != null) {
            ReplaceNetworkAclAssociationResponse replaceNetworkAclAssociationResponse = client.replaceNetworkAclAssociation(
                r -> r.associationId(getAclAssociationId())
                        .networkAclId(getNetworkAcl().getNetworkAclId())
            );

            setAclAssociationId(replaceNetworkAclAssociationResponse.newAssociationId());
        }

        modifyAttribute(client);
    }

    @Override
    protected void doUpdate(AwsResource current, Set<String> changedProperties) {
        Ec2Client client = createClient(Ec2Client.class);

        if (changedProperties.contains("network-acl")) {
            String acl = getNetworkAcl() != null ? getNetworkAcl().getNetworkAclId() : getDefaultAclId();
            ReplaceNetworkAclAssociationResponse replaceNetworkAclAssociationResponse = client.replaceNetworkAclAssociation(
                r -> r.associationId(getAclAssociationId())
                        .networkAclId(acl)
            );

            setAclAssociationId(replaceNetworkAclAssociationResponse.newAssociationId());
        }

        modifyAttribute(client);
    }

    private void modifyAttribute(Ec2Client client) {
        if (getMapPublicIpOnLaunch() != null) {
            ModifySubnetAttributeRequest request = ModifySubnetAttributeRequest.builder()
                    .subnetId(getSubnetId())
                    .mapPublicIpOnLaunch(AttributeBooleanValue.builder().value(getMapPublicIpOnLaunch()).build())
                    .build();

            client.modifySubnetAttribute(request);
        }
    }

    @Override
    public void delete() {
        Ec2Client client = createClient(Ec2Client.class);

        client.deleteSubnet(r -> r.subnetId(getSubnetId()));
    }

    @Override
    public String toDisplayString() {
        StringBuilder sb = new StringBuilder();

        sb.append("subnet");

        if (!ObjectUtils.isBlank(getSubnetId())) {
            sb.append(" - ").append(getSubnetId());
        }

        if (!ObjectUtils.isBlank(getCidrBlock())) {
            sb.append(' ');
            sb.append(getCidrBlock());
        }

        if (!ObjectUtils.isBlank(getAvailabilityZone())) {
            sb.append(" in ");
            sb.append(getAvailabilityZone());
        }

        return sb.toString();
    }

}<|MERGE_RESOLUTION|>--- conflicted
+++ resolved
@@ -101,23 +101,6 @@
         this.mapPublicIpOnLaunch = mapPublicIpOnLaunch;
     }
 
-<<<<<<< HEAD
-    @Output
-    @Id
-    public String getSubnetId() {
-        return subnetId;
-    }
-
-    public void setSubnetId(String subnetId) {
-        this.subnetId = subnetId;
-    }
-
-    public String getId() {
-        return getSubnetId();
-    }
-
-=======
->>>>>>> 3d05df6a
     /**
      * The ID of the Default Network ACL associated to the Subnet.
      */
