package gyro.aws.ec2;

import gyro.aws.AwsResource;
import gyro.aws.Copyable;
import gyro.core.GyroException;
import gyro.core.resource.Id;
import gyro.core.resource.Updatable;
import gyro.core.Type;
import gyro.core.resource.Output;
import com.psddev.dari.util.ObjectUtils;
import software.amazon.awssdk.services.ec2.Ec2Client;
import software.amazon.awssdk.services.ec2.model.AttributeBooleanValue;
import software.amazon.awssdk.services.ec2.model.CreateSubnetRequest;
import software.amazon.awssdk.services.ec2.model.CreateSubnetResponse;
import software.amazon.awssdk.services.ec2.model.DescribeNetworkAclsResponse;
import software.amazon.awssdk.services.ec2.model.DescribeSubnetsRequest;
import software.amazon.awssdk.services.ec2.model.Ec2Exception;
import software.amazon.awssdk.services.ec2.model.Filter;
import software.amazon.awssdk.services.ec2.model.ModifySubnetAttributeRequest;
import software.amazon.awssdk.services.ec2.model.NetworkAcl;
import software.amazon.awssdk.services.ec2.model.NetworkAclAssociation;
import software.amazon.awssdk.services.ec2.model.ReplaceNetworkAclAssociationResponse;
import software.amazon.awssdk.services.ec2.model.Subnet;

import java.util.Set;

/**
 * Create a subnet in a VPC.
 *
 * Example
 * -------
 *
 * .. code-block:: gyro
 *
 *     aws::subnet example-subnet
 *         vpc: $(aws::vpc example-vpc)
 *         network-acl: $(aws::network-acl example-network-acl)
 *         availability-zone: us-east-1a
 *         cidr-block: 10.0.0.0/24
 *     end
 */
@Type("subnet")
public class SubnetResource extends Ec2TaggableResource<Subnet> implements Copyable<Subnet> {

    private VpcResource vpc;
    private String cidrBlock;
    private String availabilityZone;
    private Boolean mapPublicIpOnLaunch;
    private String subnetId;
    private NetworkAclResource networkAcl;
    private String aclAssociationId;
    private String defaultAclId;

    /**
     * The VPC to create the Subnet in. (Required)
     */
    public VpcResource getVpc() {
        return vpc;
    }

    public void setVpc(VpcResource vpc) {
        this.vpc = vpc;
    }

    /**
     * The IPv4 network range for the Subnet, in CIDR notation. (Required)
     */
    public String getCidrBlock() {
        return cidrBlock;
    }

    public void setCidrBlock(String cidrBlock) {
        this.cidrBlock = cidrBlock;
    }

    /**
     * The name of the availability zone to create this Subnet (ex. ``us-east-1a``).
     */
    public String getAvailabilityZone() {
        return availabilityZone;
    }

    public void setAvailabilityZone(String availabilityZone) {
        this.availabilityZone = availabilityZone;
    }

    /**
     * Assign a public IPv4 address to Network Interfaces created in this Subnet. Defaults to ``false``.
     */
    @Updatable
    public Boolean getMapPublicIpOnLaunch() {
        if (mapPublicIpOnLaunch == null) {
            mapPublicIpOnLaunch = false;
        }

        return mapPublicIpOnLaunch;
    }

    public void setMapPublicIpOnLaunch(Boolean mapPublicIpOnLaunch) {
        this.mapPublicIpOnLaunch = mapPublicIpOnLaunch;
    }

<<<<<<< HEAD
    @Id
    @Output
    public String getSubnetId() {
        return subnetId;
    }

    public void setSubnetId(String subnetId) {
        this.subnetId = subnetId;
    }

    public String getId() {
        return getSubnetId();
    }

=======
>>>>>>> d64ca166
    /**
     * The ID of the Default Network ACL associated to the Subnet.
     */
    public String getDefaultAclId() {
        return defaultAclId;
    }

    public void setDefaultAclId(String defaultAclId) {
        this.defaultAclId = defaultAclId;
    }

    /**
     * The Network ACL associated to the subnet.
     */
    @Updatable
    public NetworkAclResource getNetworkAcl() {
        return networkAcl;
    }

    public void setNetworkAcl(NetworkAclResource networkAcl) {
        this.networkAcl = networkAcl;
    }

    /**
     * The Association ID of the Network ACL currently associated to the Subnet.
     */
    public String getAclAssociationId() {
        return aclAssociationId;
    }

    public void setAclAssociationId(String aclAssociationId) {
        this.aclAssociationId = aclAssociationId;
    }

    /**
     * The ID of the Subnet.
     */
    @Id
    @Output
    public String getSubnetId() {
        return subnetId;
    }

    public void setSubnetId(String subnetId) {
        this.subnetId = subnetId;
    }

    @Override
    public String getId() {
        return getSubnetId();
    }

    @Override
    public void copyFrom(Subnet subnet) {
        setSubnetId(subnet.subnetId());
        setCidrBlock(subnet.cidrBlock());
        setAvailabilityZone(subnet.availabilityZone());
        setMapPublicIpOnLaunch(subnet.mapPublicIpOnLaunch());
        setVpc(findById(VpcResource.class, subnet.vpcId()));
    }

    @Override
    public boolean doRefresh() {
        Ec2Client client = createClient(Ec2Client.class);

        if (ObjectUtils.isBlank(getSubnetId())) {
            throw new GyroException("subnet-id is missing, unable to load subnet.");
        }

        try {
            DescribeSubnetsRequest request = DescribeSubnetsRequest.builder()
                .subnetIds(getSubnetId())
                .build();

            client.describeSubnets(request).subnets().forEach(this::copyFrom);

            DescribeNetworkAclsResponse aclResponse = client.describeNetworkAcls(
                r -> r.filters(
                    Filter.builder().name("vpc-id").values(getVpc().getId()).build(),
                    Filter.builder().name("association.subnet-id").values(getSubnetId()).build()
                )
            );

            for (NetworkAcl acl: aclResponse.networkAcls()) {

                if (!acl.isDefault().equals(true)) {
                    setNetworkAcl(!ObjectUtils.isBlank(acl.networkAclId()) ? findById(NetworkAclResource.class, acl.networkAclId()) : null);
                    if (!acl.associations().isEmpty()) {
                        acl.associations().stream()
                            .filter(a -> getSubnetId().equals(a.subnetId()))
                            .map(NetworkAclAssociation::networkAclAssociationId)
                            .forEach(this::setAclAssociationId);
                    }
                } else {
                    setDefaultAclId(acl.networkAclId());
                    setNetworkAcl(null);
                    if (!acl.associations().isEmpty()) {
                        acl.associations().stream()
                            .filter(a -> getSubnetId().equals(a.subnetId()))
                            .map(NetworkAclAssociation::networkAclAssociationId)
                            .forEach(this::setAclAssociationId);
                    }
                }
            }
        } catch (Ec2Exception ex) {
            if (ex.getLocalizedMessage().contains("does not exist")) {
                return false;
            }

            throw ex;
        }

        return true;
    }

    @Override
    protected void doCreate() {
        Ec2Client client = createClient(Ec2Client.class);

        CreateSubnetRequest request = CreateSubnetRequest.builder()
                .availabilityZone(getAvailabilityZone())
                .cidrBlock(getCidrBlock())
                .vpcId(getVpc().getId())
                .build();

        CreateSubnetResponse response = client.createSubnet(request);
        setSubnetId(response.subnet().subnetId());

        DescribeNetworkAclsResponse aclResponse = client.describeNetworkAcls(
            r -> r.filters(
                Filter.builder().name("vpc-id").values(getVpc().getId()).build(),
                Filter.builder().name("association.subnet-id").values(getSubnetId()).build()
            )
        );

        for (NetworkAcl acl: aclResponse.networkAcls()) {
            if (!acl.associations().isEmpty()) {
                setDefaultAclId(acl.networkAclId());
                acl.associations().stream()
                    .filter(a -> getSubnetId().equals(a.subnetId()))
                    .map(NetworkAclAssociation::networkAclAssociationId)
                    .forEach(this::setAclAssociationId);
            }
        }

        if (getNetworkAcl() != null) {
            ReplaceNetworkAclAssociationResponse replaceNetworkAclAssociationResponse = client.replaceNetworkAclAssociation(
                r -> r.associationId(getAclAssociationId())
                        .networkAclId(getNetworkAcl().getNetworkAclId())
            );

            setAclAssociationId(replaceNetworkAclAssociationResponse.newAssociationId());
        }

        modifyAttribute(client);
    }

    @Override
    protected void doUpdate(AwsResource current, Set<String> changedProperties) {
        Ec2Client client = createClient(Ec2Client.class);

        if (changedProperties.contains("network-acl")) {
            String acl = getNetworkAcl() != null ? getNetworkAcl().getNetworkAclId() : getDefaultAclId();
            ReplaceNetworkAclAssociationResponse replaceNetworkAclAssociationResponse = client.replaceNetworkAclAssociation(
                r -> r.associationId(getAclAssociationId())
                        .networkAclId(acl)
            );

            setAclAssociationId(replaceNetworkAclAssociationResponse.newAssociationId());
        }

        modifyAttribute(client);
    }

    private void modifyAttribute(Ec2Client client) {
        if (getMapPublicIpOnLaunch() != null) {
            ModifySubnetAttributeRequest request = ModifySubnetAttributeRequest.builder()
                    .subnetId(getSubnetId())
                    .mapPublicIpOnLaunch(AttributeBooleanValue.builder().value(getMapPublicIpOnLaunch()).build())
                    .build();

            client.modifySubnetAttribute(request);
        }
    }

    @Override
    public void delete() {
        Ec2Client client = createClient(Ec2Client.class);

        client.deleteSubnet(r -> r.subnetId(getSubnetId()));
    }

    @Override
    public String toDisplayString() {
        StringBuilder sb = new StringBuilder();

        sb.append("subnet");

        if (!ObjectUtils.isBlank(getSubnetId())) {
            sb.append(" - ").append(getSubnetId());
        }

        if (!ObjectUtils.isBlank(getCidrBlock())) {
            sb.append(' ');
            sb.append(getCidrBlock());
        }

        if (!ObjectUtils.isBlank(getAvailabilityZone())) {
            sb.append(" in ");
            sb.append(getAvailabilityZone());
        }

        return sb.toString();
    }

}<|MERGE_RESOLUTION|>--- conflicted
+++ resolved
@@ -100,23 +100,6 @@
         this.mapPublicIpOnLaunch = mapPublicIpOnLaunch;
     }
 
-<<<<<<< HEAD
-    @Id
-    @Output
-    public String getSubnetId() {
-        return subnetId;
-    }
-
-    public void setSubnetId(String subnetId) {
-        this.subnetId = subnetId;
-    }
-
-    public String getId() {
-        return getSubnetId();
-    }
-
-=======
->>>>>>> d64ca166
     /**
      * The ID of the Default Network ACL associated to the Subnet.
      */
@@ -237,10 +220,10 @@
         Ec2Client client = createClient(Ec2Client.class);
 
         CreateSubnetRequest request = CreateSubnetRequest.builder()
-                .availabilityZone(getAvailabilityZone())
-                .cidrBlock(getCidrBlock())
-                .vpcId(getVpc().getId())
-                .build();
+            .availabilityZone(getAvailabilityZone())
+            .cidrBlock(getCidrBlock())
+            .vpcId(getVpc().getId())
+            .build();
 
         CreateSubnetResponse response = client.createSubnet(request);
         setSubnetId(response.subnet().subnetId());
@@ -265,7 +248,7 @@
         if (getNetworkAcl() != null) {
             ReplaceNetworkAclAssociationResponse replaceNetworkAclAssociationResponse = client.replaceNetworkAclAssociation(
                 r -> r.associationId(getAclAssociationId())
-                        .networkAclId(getNetworkAcl().getNetworkAclId())
+                    .networkAclId(getNetworkAcl().getNetworkAclId())
             );
 
             setAclAssociationId(replaceNetworkAclAssociationResponse.newAssociationId());
@@ -282,7 +265,7 @@
             String acl = getNetworkAcl() != null ? getNetworkAcl().getNetworkAclId() : getDefaultAclId();
             ReplaceNetworkAclAssociationResponse replaceNetworkAclAssociationResponse = client.replaceNetworkAclAssociation(
                 r -> r.associationId(getAclAssociationId())
-                        .networkAclId(acl)
+                    .networkAclId(acl)
             );
 
             setAclAssociationId(replaceNetworkAclAssociationResponse.newAssociationId());
@@ -294,9 +277,9 @@
     private void modifyAttribute(Ec2Client client) {
         if (getMapPublicIpOnLaunch() != null) {
             ModifySubnetAttributeRequest request = ModifySubnetAttributeRequest.builder()
-                    .subnetId(getSubnetId())
-                    .mapPublicIpOnLaunch(AttributeBooleanValue.builder().value(getMapPublicIpOnLaunch()).build())
-                    .build();
+                .subnetId(getSubnetId())
+                .mapPublicIpOnLaunch(AttributeBooleanValue.builder().value(getMapPublicIpOnLaunch()).build())
+                .build();
 
             client.modifySubnetAttribute(request);
         }
