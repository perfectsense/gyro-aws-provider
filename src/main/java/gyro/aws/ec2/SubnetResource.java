package gyro.aws.ec2;

import gyro.aws.AwsResource;
import gyro.aws.Copyable;
import gyro.core.GyroException;
<<<<<<< HEAD
import gyro.core.Wait;
=======
>>>>>>> 53c0c7b4
import gyro.core.resource.Id;
import gyro.core.resource.Updatable;
import gyro.core.Type;
import gyro.core.resource.Output;
import com.psddev.dari.util.ObjectUtils;
import software.amazon.awssdk.services.ec2.Ec2Client;
import software.amazon.awssdk.services.ec2.model.AttributeBooleanValue;
import software.amazon.awssdk.services.ec2.model.CreateSubnetRequest;
import software.amazon.awssdk.services.ec2.model.CreateSubnetResponse;
import software.amazon.awssdk.services.ec2.model.DescribeNetworkAclsResponse;
import software.amazon.awssdk.services.ec2.model.DescribeSubnetsRequest;
import software.amazon.awssdk.services.ec2.model.Ec2Exception;
import software.amazon.awssdk.services.ec2.model.Filter;
import software.amazon.awssdk.services.ec2.model.ModifySubnetAttributeRequest;
import software.amazon.awssdk.services.ec2.model.NetworkAcl;
import software.amazon.awssdk.services.ec2.model.NetworkAclAssociation;
import software.amazon.awssdk.services.ec2.model.ReplaceNetworkAclAssociationResponse;
import software.amazon.awssdk.services.ec2.model.Subnet;

import java.util.Set;
import java.util.concurrent.TimeUnit;

/**
 * Create a subnet in a VPC.
 *
 * Example
 * -------
 *
 * .. code-block:: gyro
 *
 *     aws::subnet example-subnet
 *         vpc: $(aws::vpc example-vpc)
 *         network-acl: $(aws::network-acl example-network-acl)
 *         availability-zone: us-east-1a
 *         cidr-block: 10.0.0.0/24
 *     end
 */
@Type("subnet")
public class SubnetResource extends Ec2TaggableResource<Subnet> implements Copyable<Subnet> {

    private VpcResource vpc;
    private String cidrBlock;
    private String availabilityZone;
    private Boolean mapPublicIpOnLaunch;
    private String subnetId;
    private NetworkAclResource networkAcl;
    private String aclAssociationId;
    private String defaultAclId;

    /**
     * The VPC to create the Subnet in. (Required)
     */
    public VpcResource getVpc() {
        return vpc;
    }

    public void setVpc(VpcResource vpc) {
        this.vpc = vpc;
    }

    /**
     * The IPv4 network range for the Subnet, in CIDR notation. (Required)
     */
    public String getCidrBlock() {
        return cidrBlock;
    }

    public void setCidrBlock(String cidrBlock) {
        this.cidrBlock = cidrBlock;
    }

    /**
     * The name of the availability zone to create this Subnet (ex. ``us-east-1a``).
     */
    public String getAvailabilityZone() {
        return availabilityZone;
    }

    public void setAvailabilityZone(String availabilityZone) {
        this.availabilityZone = availabilityZone;
    }

    /**
     * Assign a public IPv4 address to Network Interfaces created in this Subnet. Defaults to ``false``.
     */
    @Updatable
    public Boolean getMapPublicIpOnLaunch() {
        if (mapPublicIpOnLaunch == null) {
            mapPublicIpOnLaunch = false;
        }

        return mapPublicIpOnLaunch;
    }

    public void setMapPublicIpOnLaunch(Boolean mapPublicIpOnLaunch) {
        this.mapPublicIpOnLaunch = mapPublicIpOnLaunch;
    }

<<<<<<< HEAD
=======
    @Id
    @Output
    public String getSubnetId() {
        return subnetId;
    }

    public void setSubnetId(String subnetId) {
        this.subnetId = subnetId;
    }

    public String getId() {
        return getSubnetId();
    }

>>>>>>> 53c0c7b4
    /**
     * The ID of the Default Network ACL associated to the Subnet.
     */
    public String getDefaultAclId() {
        return defaultAclId;
    }

    public void setDefaultAclId(String defaultAclId) {
        this.defaultAclId = defaultAclId;
    }

    /**
     * The Network ACL associated to the subnet.
     */
    @Updatable
    public NetworkAclResource getNetworkAcl() {
        return networkAcl;
    }

    public void setNetworkAcl(NetworkAclResource networkAcl) {
        this.networkAcl = networkAcl;
    }

    /**
     * The Association ID of the Network ACL currently associated to the Subnet.
     */
    public String getAclAssociationId() {
        return aclAssociationId;
    }

    public void setAclAssociationId(String aclAssociationId) {
        this.aclAssociationId = aclAssociationId;
    }

    /**
     * The ID of the Subnet.
     */
    @Id
    @Output
    public String getSubnetId() {
        return subnetId;
    }

    public void setSubnetId(String subnetId) {
        this.subnetId = subnetId;
    }

    @Override
    public String getId() {
        return getSubnetId();
    }

    @Override
    public void copyFrom(Subnet subnet) {
        setSubnetId(subnet.subnetId());
        setCidrBlock(subnet.cidrBlock());
        setAvailabilityZone(subnet.availabilityZone());
        setMapPublicIpOnLaunch(subnet.mapPublicIpOnLaunch());
        setVpc(findById(VpcResource.class, subnet.vpcId()));
    }

    @Override
    public boolean doRefresh() {
        Ec2Client client = createClient(Ec2Client.class);

        if (ObjectUtils.isBlank(getSubnetId())) {
            throw new GyroException("subnet-id is missing, unable to load subnet.");
        }

        try {
            DescribeSubnetsRequest request = DescribeSubnetsRequest.builder()
                .subnetIds(getSubnetId())
                .build();

            client.describeSubnets(request).subnets().forEach(this::copyFrom);

            DescribeNetworkAclsResponse aclResponse = client.describeNetworkAcls(
                r -> r.filters(
                    Filter.builder().name("vpc-id").values(getVpc().getId()).build(),
                    Filter.builder().name("association.subnet-id").values(getSubnetId()).build()
                )
            );

            for (NetworkAcl acl: aclResponse.networkAcls()) {

                if (!acl.isDefault().equals(true)) {
                    setNetworkAcl(!ObjectUtils.isBlank(acl.networkAclId()) ? findById(NetworkAclResource.class, acl.networkAclId()) : null);
                    if (!acl.associations().isEmpty()) {
                        acl.associations().stream()
                            .filter(a -> getSubnetId().equals(a.subnetId()))
                            .map(NetworkAclAssociation::networkAclAssociationId)
                            .forEach(this::setAclAssociationId);
                    }
                } else {
                    setDefaultAclId(acl.networkAclId());
                    setNetworkAcl(null);
                    if (!acl.associations().isEmpty()) {
                        acl.associations().stream()
                            .filter(a -> getSubnetId().equals(a.subnetId()))
                            .map(NetworkAclAssociation::networkAclAssociationId)
                            .forEach(this::setAclAssociationId);
                    }
                }
            }
        } catch (Ec2Exception ex) {
            if (ex.getLocalizedMessage().contains("does not exist")) {
                return false;
            }

            throw ex;
        }

        return true;
    }

    @Override
    protected void doCreate() {
        Ec2Client client = createClient(Ec2Client.class);

        CreateSubnetRequest request = CreateSubnetRequest.builder()
                .availabilityZone(getAvailabilityZone())
                .cidrBlock(getCidrBlock())
                .vpcId(getVpc().getId())
                .build();

        CreateSubnetResponse response = client.createSubnet(request);
        setSubnetId(response.subnet().subnetId());

        DescribeNetworkAclsResponse aclResponse = client.describeNetworkAcls(
            r -> r.filters(
                Filter.builder().name("vpc-id").values(getVpc().getId()).build(),
                Filter.builder().name("association.subnet-id").values(getSubnetId()).build()
            )
        );

        for (NetworkAcl acl: aclResponse.networkAcls()) {
            if (!acl.associations().isEmpty()) {
                setDefaultAclId(acl.networkAclId());
                acl.associations().stream()
                    .filter(a -> getSubnetId().equals(a.subnetId()))
                    .map(NetworkAclAssociation::networkAclAssociationId)
                    .forEach(this::setAclAssociationId);
            }
        }

        if (getNetworkAcl() != null) {
            ReplaceNetworkAclAssociationResponse replaceNetworkAclAssociationResponse = client.replaceNetworkAclAssociation(
                r -> r.associationId(getAclAssociationId())
                        .networkAclId(getNetworkAcl().getNetworkAclId())
            );

            setAclAssociationId(replaceNetworkAclAssociationResponse.newAssociationId());
        }

        modifyAttribute(client);
    }

    @Override
    protected void doUpdate(AwsResource current, Set<String> changedProperties) {
        Ec2Client client = createClient(Ec2Client.class);

        if (changedProperties.contains("network-acl")) {
            String acl = getNetworkAcl() != null ? getNetworkAcl().getNetworkAclId() : getDefaultAclId();
            ReplaceNetworkAclAssociationResponse replaceNetworkAclAssociationResponse = client.replaceNetworkAclAssociation(
                r -> r.associationId(getAclAssociationId())
                        .networkAclId(acl)
            );

            setAclAssociationId(replaceNetworkAclAssociationResponse.newAssociationId());
        }

        modifyAttribute(client);
    }

    private void modifyAttribute(Ec2Client client) {
        if (getMapPublicIpOnLaunch() != null) {
            ModifySubnetAttributeRequest request = ModifySubnetAttributeRequest.builder()
                    .subnetId(getSubnetId())
                    .mapPublicIpOnLaunch(AttributeBooleanValue.builder().value(getMapPublicIpOnLaunch()).build())
                    .build();

            client.modifySubnetAttribute(request);
        }
    }

    @Override
    public void delete() {
        Ec2Client client = createClient(Ec2Client.class);

        client.deleteSubnet(r -> r.subnetId(getSubnetId()));
    }

    @Override
    public String toDisplayString() {
        StringBuilder sb = new StringBuilder();

        sb.append("subnet");

        if (!ObjectUtils.isBlank(getSubnetId())) {
            sb.append(" - ").append(getSubnetId());
        }

        if (!ObjectUtils.isBlank(getCidrBlock())) {
            sb.append(' ');
            sb.append(getCidrBlock());
        }

        if (!ObjectUtils.isBlank(getAvailabilityZone())) {
            sb.append(" in ");
            sb.append(getAvailabilityZone());
        }

        return sb.toString();
    }

}<|MERGE_RESOLUTION|>--- conflicted
+++ resolved
@@ -3,10 +3,6 @@
 import gyro.aws.AwsResource;
 import gyro.aws.Copyable;
 import gyro.core.GyroException;
-<<<<<<< HEAD
-import gyro.core.Wait;
-=======
->>>>>>> 53c0c7b4
 import gyro.core.resource.Id;
 import gyro.core.resource.Updatable;
 import gyro.core.Type;
@@ -27,7 +23,6 @@
 import software.amazon.awssdk.services.ec2.model.Subnet;
 
 import java.util.Set;
-import java.util.concurrent.TimeUnit;
 
 /**
  * Create a subnet in a VPC.
@@ -105,23 +100,6 @@
         this.mapPublicIpOnLaunch = mapPublicIpOnLaunch;
     }
 
-<<<<<<< HEAD
-=======
-    @Id
-    @Output
-    public String getSubnetId() {
-        return subnetId;
-    }
-
-    public void setSubnetId(String subnetId) {
-        this.subnetId = subnetId;
-    }
-
-    public String getId() {
-        return getSubnetId();
-    }
-
->>>>>>> 53c0c7b4
     /**
      * The ID of the Default Network ACL associated to the Subnet.
      */
