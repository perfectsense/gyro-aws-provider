--- conflicted
+++ resolved
@@ -880,13 +880,14 @@
             .collect(Collectors.toSet()));
     }
 
-<<<<<<< HEAD
+
     private InstanceVolumeAttachment getInstanceVolumeAttachment(InstanceBlockDeviceMapping instanceBlockDeviceMapping) {
         InstanceVolumeAttachment instanceVolumeAttachment = newSubresource(InstanceVolumeAttachment.class);
         instanceVolumeAttachment.copyFrom(instanceBlockDeviceMapping);
 
         return instanceVolumeAttachment;
-=======
+    }
+
     private boolean createInstance(Ec2Client client, RunInstancesRequest request) {
         try {
             RunInstancesResponse response = client.runInstances(request);
@@ -910,6 +911,5 @@
         }
 
         return true;
->>>>>>> e07d5d9f
     }
 }