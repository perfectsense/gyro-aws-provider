package gyro.aws.ec2;

import gyro.aws.AwsResource;
import gyro.aws.Copyable;
import gyro.aws.iam.InstanceProfileResource;
import gyro.core.GyroException;
import gyro.core.GyroInstance;
import gyro.core.GyroUI;
import gyro.core.Wait;
import gyro.core.resource.DiffableInternals;
import gyro.core.resource.Id;
import gyro.core.resource.Updatable;
import gyro.core.Type;
import gyro.core.resource.Output;
import com.psddev.dari.util.ObjectUtils;
import gyro.core.scope.State;
import org.apache.commons.codec.binary.Base64;
import software.amazon.awssdk.core.SdkBytes;
import software.amazon.awssdk.services.ec2.Ec2Client;
import software.amazon.awssdk.services.ec2.model.AttributeBooleanValue;
import software.amazon.awssdk.services.ec2.model.CapacityReservationSpecification;
import software.amazon.awssdk.services.ec2.model.DescribeImagesRequest;
import software.amazon.awssdk.services.ec2.model.DescribeImagesResponse;
import software.amazon.awssdk.services.ec2.model.DescribeInstanceAttributeResponse;
import software.amazon.awssdk.services.ec2.model.DescribeInstancesResponse;
import software.amazon.awssdk.services.ec2.model.DescribeNetworkInterfaceAttributeResponse;
import software.amazon.awssdk.services.ec2.model.Ec2Exception;
import software.amazon.awssdk.services.ec2.model.Filter;
import software.amazon.awssdk.services.ec2.model.IamInstanceProfileSpecification;
import software.amazon.awssdk.services.ec2.model.Instance;
import software.amazon.awssdk.services.ec2.model.InstanceAttributeName;
import software.amazon.awssdk.services.ec2.model.InstanceBlockDeviceMapping;
import software.amazon.awssdk.services.ec2.model.InstanceStateName;
import software.amazon.awssdk.services.ec2.model.InstanceType;
import software.amazon.awssdk.services.ec2.model.MonitoringState;
import software.amazon.awssdk.services.ec2.model.NetworkInterfaceAttribute;
import software.amazon.awssdk.services.ec2.model.RunInstancesRequest;
import software.amazon.awssdk.services.ec2.model.RunInstancesResponse;
import software.amazon.awssdk.services.ec2.model.ShutdownBehavior;
import software.amazon.awssdk.utils.builder.SdkBuilder;

import java.util.ArrayList;
import java.util.Collections;
import java.util.Date;
import java.util.HashSet;
import java.util.List;
import java.util.Set;
import java.util.concurrent.TimeUnit;
import java.util.stream.Collectors;

/**
 * Creates an Instance with the specified AMI, Subnet and Security group.
 *
 * Example
 * -------
 *
 * .. code-block:: gyro
 *
 *     aws::instance instance-example
 *         ami-name: "amzn-ami-hvm-2018.03.0.20181129-x86_64-gp2"
 *         shutdown-behavior: "STOP"
 *         instance-type: "t2.micro"
 *         key: "example"
 *         subnet: $(aws::subnet subnet)
 *         security-groups: [
 *             $(aws::security-group security-group)
 *         ]
 *         disable-api-termination: false
 *         ebs-optimized: false
 *         source-dest-check: true
 *
 *         tags: {
 *             Name: "instance-example"
 *         }
 *
 *         block-device-mapping
 *             device-name: "/dev/sdb"
 *             volume-size: 100
 *             auto-enable-io: false
 *         end
 *
 *         volume
 *             device-name: "/dev/sde"
 *             volume: $(aws::ebs-volume volume)
 *         end
 *
 *         capacity-reservation: "none"
 *     end
 */
@Type("instance")
public class InstanceResource extends Ec2TaggableResource<Instance> implements GyroInstance, Copyable<Instance> {

    private String amiId;
    private String amiName;
    private Integer coreCount;
    private Integer threadPerCore;
    private Boolean ebsOptimized;
    private Boolean configureHibernateOption;
    private String shutdownBehavior;
    private String instanceType;
    private KeyPairResource key;
    private Boolean enableMonitoring;
    private Set<SecurityGroupResource> securityGroups;
    private SubnetResource subnet;
    private Boolean disableApiTermination;
    private Boolean sourceDestCheck;
    private String userData;
    private String capacityReservation;
    private Set<BlockDeviceMappingResource> blockDeviceMapping;
    private Set<InstanceVolumeAttachment> volume;
    private InstanceProfileResource instanceProfile;

    // -- Readonly

    private String id;
    private String privateIpAddress;
    private String publicIpAddress;
    private String publicDnsName;
    private String instanceState;
    private Date launchDate;

    /**
     * The ID of an AMI that would be used to launch the instance. Required if AMI Name not provided. See Finding an AMI `<https://docs.aws.amazon.com/AWSEC2/latest/UserGuide/finding-an-ami.html/>`_.
     */
    public String getAmiId() {
        return amiId;
    }

    public void setAmiId(String amiId) {
        this.amiId = amiId;
    }

    /**
     * The Name of an AMI that would be used to launch the instance. Required if AMI Id not provided. See Amazon Machine Images (AMI) `<https://docs.aws.amazon.com/AWSEC2/latest/UserGuide/AMIs.html/>`_.
     */
    public String getAmiName() {
        return amiName;
    }

    public void setAmiName(String amiName) {
        this.amiName = amiName;
    }

    /**
     * Launch instances with defined number of cores. Defaults to 0 which sets its to the instance type defaults. See `Optimizing CPU Options <https://docs.aws.amazon.com/AWSEC2/latest/UserGuide/instance-optimize-cpu.html/>`_.
     */
    public Integer getCoreCount() {
        if (coreCount == null) {
            coreCount = 0;
        }

        return coreCount;
    }

    public void setCoreCount(Integer coreCount) {
        this.coreCount = coreCount;
    }

    /**
     * Launch instances with defined number of threads per cores. Defaults to 0 which sets its to the instance type defaults. See `Optimizing CPU Options <https://docs.aws.amazon.com/AWSEC2/latest/UserGuide/instance-optimize-cpu.html/>`_.
     */
    public Integer getThreadPerCore() {
        if (threadPerCore == null) {
            threadPerCore = 0;
        }

        return threadPerCore;
    }

    public void setThreadPerCore(Integer threadPerCore) {
        this.threadPerCore = threadPerCore;
    }

    /**
     * Enable EBS optimization for an instance. Defaults to false. See `Amazon EBS–Optimized Instances <https://docs.aws.amazon.com/AWSEC2/latest/UserGuide/EBSOptimized.html/>`_.
     */
    @Updatable
    public Boolean getEbsOptimized() {
        if (ebsOptimized == null) {
            ebsOptimized = false;
        }

        return ebsOptimized;
    }

    public void setEbsOptimized(Boolean ebsOptimized) {
        this.ebsOptimized = ebsOptimized;
    }

    /**
     * Enable Hibernate options for an instance. Defaults to false. See `Hibernate your Instances <https://docs.aws.amazon.com/AWSEC2/latest/UserGuide/Hibernate.html/>`_.
     */
    public Boolean getConfigureHibernateOption() {
        if (configureHibernateOption == null) {
            configureHibernateOption = false;
        }

        return configureHibernateOption;
    }

    public void setConfigureHibernateOption(Boolean configureHibernateOption) {
        this.configureHibernateOption = configureHibernateOption;
    }

    /**
     * Change the Shutdown Behavior options for an instance. Defaults to Stop. See `Changing the Instance Initiated Shutdown Behavior <https://docs.aws.amazon.com/AWSEC2/latest/UserGuide/terminating-instances.html#Using_ChangingInstanceInitiatedShutdownBehavior/>`_.
     */
    @Updatable
    public String getShutdownBehavior() {
        return shutdownBehavior != null ? shutdownBehavior.toLowerCase() : ShutdownBehavior.STOP.toString();
    }

    public void setShutdownBehavior(String shutdownBehavior) {
        this.shutdownBehavior = shutdownBehavior;
    }

    /**
     * Launch instance with the type of hardware you desire. See `Instance Types <https://docs.aws.amazon.com/AWSEC2/latest/UserGuide/instance-types.html/>`_. (Required)
     */
    @Updatable
    public String getInstanceType() {
        return instanceType != null ? instanceType.toLowerCase() : instanceType;
    }

    public void setInstanceType(String instanceType) {
        this.instanceType = instanceType;
    }

    /**
     * Launch instance with the key name of an EC2 Key Pair. This is a certificate required to access your instance. See `Amazon EC2 Key Pairs < https://docs.aws.amazon.com/AWSEC2/latest/UserGuide/ec2-key-pairs.html/>`_. (Required)
     */
    public KeyPairResource getKey() {
        return key;
    }

    public void setKey(KeyPairResource key) {
        this.key = key;
    }

    /**
     * Enable or Disable monitoring for your instance. See `Monitoring Your Instances <https://docs.aws.amazon.com/AWSEC2/latest/UserGuide/using-cloudwatch.html/>`_.
     */
    public Boolean getEnableMonitoring() {
        if (enableMonitoring == null) {
            enableMonitoring = false;
        }
        return enableMonitoring;
    }

    public void setEnableMonitoring(Boolean enableMonitoring) {
        this.enableMonitoring = enableMonitoring;
    }

    /**
     * Launch instance with the security groups specified. See `Amazon EC2 Security Groups for Linux Instances <https://docs.aws.amazon.com/AWSEC2/latest/UserGuide/using-network-security.html/>`_. (Required)
     */

    @Updatable
    public Set<SecurityGroupResource> getSecurityGroups() {
        if (securityGroups == null) {
            securityGroups = new HashSet<>();

        }
        return securityGroups;
    }

    public void setSecurityGroups(Set<SecurityGroupResource> securityGroups) {
        this.securityGroups = securityGroups;
    }

    /**
     * Launch instance with the subnet specified. See `Vpcs and Subnets <https://docs.aws.amazon.com/vpc/latest/userguide/VPC_Subnets.html/>`_. (Required)
     */
    public SubnetResource getSubnet() {
        return subnet;
    }

    public void setSubnet(SubnetResource subnet) {
        this.subnet = subnet;
    }

    /**
     * Enable or Disable api termination of an instance. See `Enabling Termination Protection for an Instance <https://docs.aws.amazon.com/AWSEC2/latest/UserGuide/terminating-instances.html#Using_ChangingDisableAPITermination/>`_.
     */
    @Updatable
    public Boolean getDisableApiTermination() {
        if (disableApiTermination == null) {
            disableApiTermination = false;
        }

        return disableApiTermination;
    }

    public void setDisableApiTermination(Boolean disableApiTermination) {
        this.disableApiTermination = disableApiTermination;
    }

    /**
     * Enable or Disable Source/Dest Check for an instance. Defaults to true. See `Disabling Source/Destination Checks <https://docs.aws.amazon.com/vpc/latest/userguide/VPC_NAT_Instance.html#EIP_Disable_SrcDestCheck/>`_.
     */
    @Updatable
    public Boolean getSourceDestCheck() {
        if (sourceDestCheck == null) {
            sourceDestCheck = true;
        }
        return sourceDestCheck;
    }

    public void setSourceDestCheck(Boolean sourceDestCheck) {
        this.sourceDestCheck = sourceDestCheck;
    }

    /**
     * Set user data for your instance. See `Instance Metadata and User Data <https://docs.aws.amazon.com/AWSEC2/latest/WindowsGuide/ec2-instance-metadata.html/>`_.
     */
    @Updatable
    public String getUserData() {
        if (userData == null) {
            userData = "";
        } else {
            userData = userData.trim();
        }

        return userData;
    }

    public void setUserData(String userData) {
        this.userData = userData;
    }

    /**
     * Capacity reservation for the instance.
     */
    @Updatable
    public String getCapacityReservation() {
        if (capacityReservation == null) {
            capacityReservation = "none";
        }

        return capacityReservation;
    }

    public void setCapacityReservation(String capacityReservation) {
        this.capacityReservation = capacityReservation;
    }

    /**
     * Set Block device Mapping for the instance.
     *
     * @subresource gyro.core.ec2.BlockDeviceMappingResource
     */
    public Set<BlockDeviceMappingResource> getBlockDeviceMapping() {
        if (blockDeviceMapping == null) {
            blockDeviceMapping = new HashSet<>();
        }

        return blockDeviceMapping;
    }

    public void setBlockDeviceMapping(Set<BlockDeviceMappingResource> blockDeviceMapping) {
        this.blockDeviceMapping = blockDeviceMapping;
    }

    /**
     * Attach existing volumes to the instance.
     *
     * @subresource gyro.core.ec2.InstanceVolumeAttachment
     */
    @Updatable
    public Set<InstanceVolumeAttachment> getVolume() {
        if (volume == null) {
            volume = new HashSet<>();
        }

        return volume;
    }

    public void setVolume(Set<InstanceVolumeAttachment> volume) {
        this.volume = volume;
    }

    /**
     * Attach IAM Instance profile.
     */
    public InstanceProfileResource getInstanceProfile() {
        return instanceProfile;
    }

    public void setInstanceProfile(InstanceProfileResource instanceProfile) {
        this.instanceProfile = instanceProfile;
    }

    /**
     * Instance ID of this instance.
     */
    @Id
    @Output
    public String getId() {
        return id;
    }

    public void setId(String id) {
        this.id = id;
    }

    /**
     * The private IP of this instance.
     */
    @Output
    public String getPrivateIpAddress() {
        return privateIpAddress;
    }

    public void setPrivateIpAddress(String privateIpAddress) {
        this.privateIpAddress = privateIpAddress;
    }

    /**
     * The public IP of this instance, if launched in a public subnet.
     */
    @Output
    public String getPublicIpAddress() {
        return publicIpAddress;
    }

    public void setPublicIpAddress(String publicIpAddress) {
        this.publicIpAddress = publicIpAddress;
    }

    /**
     * The public dns name of this instance, if launched in a public subnet.
     */
    @Output
    public String getPublicDnsName() {
        return publicDnsName;
    }

    public void setPublicDnsName(String publicDnsName) {
        this.publicDnsName = publicDnsName;
    }

    /**
     * Current state of this instance (running, pending, terminated, stopped).
     */
    @Output
    public String getInstanceState() {
        return instanceState;
    }

    public void setInstanceState(String instanceState) {
        this.instanceState = instanceState;
    }

    public void setInstanceLaunchDate(Date launchDate) {
        this.launchDate = launchDate;
    }

    /**
     * The date and time this instance was launched.
     */
    @Output
    public Date getInstanceLaunchDate() {
        return launchDate;
    }

    // -- GyroInstance Implementation

    @Override
    public String getState() {
        return getInstanceState();
    }

    @Override
    public String getHostname() {
        return getPublicDnsName();
    }

    @Override
    public String getName() {
        if (getTags().isEmpty()) {
            return DiffableInternals.getName(this);
        }

        return getTags().get("Name");
    }

    @Override
    public String getLaunchDate() {
        if (getInstanceLaunchDate() != null) {
            return getInstanceLaunchDate().toString();
        }

        return "";
    }

    @Override
    protected String getResourceId() {
        return getId();
    }

    @Override
    public void copyFrom(Instance instance) {
        Ec2Client client = createClient(Ec2Client.class);
        setId(instance.instanceId());
        init(instance, client);
    }

    @Override
    protected boolean doRefresh() {

        Ec2Client client = createClient(Ec2Client.class);

        Instance instance = getInstance(client);

        if (instance == null || instance.state().name() == InstanceStateName.TERMINATED) {
            return false;
        }

        copyFrom(instance);

        return true;
    }

    @Override
    protected void doCreate(GyroUI ui, State state) {
        Ec2Client client = createClient(Ec2Client.class);

        validate(true);

        loadAmi(client);

        RunInstancesRequest.Builder builder = RunInstancesRequest.builder();
        builder = builder.imageId(getAmiId())
            .ebsOptimized(getEbsOptimized())
            .hibernationOptions(o -> o.configured(getConfigureHibernateOption()))
            .instanceInitiatedShutdownBehavior(getShutdownBehavior())
            .cpuOptions(getCoreCount() > 0 ? o -> o.threadsPerCore(getThreadPerCore()).coreCount(getCoreCount()).build() : SdkBuilder::build)
            .instanceType(getInstanceType())
            .keyName(getKey() != null ? getKey().getName() : null)
            .maxCount(1)
            .minCount(1)
            .monitoring(o -> o.enabled(getEnableMonitoring()))
            .securityGroupIds(getSecurityGroups().stream().map(SecurityGroupResource::getId).collect(Collectors.toList()))
            .subnetId(getSubnet().getId())
            .disableApiTermination(getDisableApiTermination())
            .userData(new String(Base64.encodeBase64(getUserData().trim().getBytes())))
            .capacityReservationSpecification(getCapacityReservationSpecification())
            .iamInstanceProfile(getIamInstanceProfile());

        if (!getBlockDeviceMapping().isEmpty()) {
            builder = builder.blockDeviceMappings(
                getBlockDeviceMapping().stream()
                    .map(BlockDeviceMappingResource::getBlockDeviceMapping)
                    .collect(Collectors.toList())
            );
        }

        RunInstancesRequest request = builder.build();

        boolean status = Wait.atMost(60, TimeUnit.SECONDS)
            .prompt(false)
            .checkEvery(10, TimeUnit.SECONDS)
            .until(() -> createInstance(client, request));

        if (!status) {
            throw new GyroException(String.format("Value (%s) for parameter iamInstanceProfile.arn is invalid.", getInstanceProfile().getArn()));
        }

        Wait.atMost(2, TimeUnit.MINUTES)
            .checkEvery(10, TimeUnit.SECONDS)
            .prompt(true)
            .until(() -> isInstanceRunning(client));

        Instance instance = getInstance(client);

        if (instance != null) {

            setPublicDnsName(instance.publicDnsName());
            setPublicIpAddress(instance.publicIpAddress());
            setPrivateIpAddress(instance.privateIpAddress());
            setInstanceState(instance.state().nameAsString());
            setInstanceLaunchDate(Date.from(instance.launchTime()));

            loadVolume(instance);
        }
    }

    @Override
    protected void doUpdate(GyroUI ui, State state, AwsResource config, Set<String> changedProperties) {
        Ec2Client client = createClient(Ec2Client.class);

        validate(false);

        if (changedProperties.contains("shutdown-behavior")) {
            client.modifyInstanceAttribute(
                r -> r.instanceId(getId())
                    .instanceInitiatedShutdownBehavior(o -> o.value(getShutdownBehavior()))
            );
        }

        if (changedProperties.contains("disable-api-termination")) {
            client.modifyInstanceAttribute(
                r -> r.instanceId(getId())
                    .disableApiTermination(o -> o.value(getDisableApiTermination()))
            );
        }

        if (changedProperties.contains("source-dest-check")) {
            Instance instance = getInstance(client);

            if (instance != null) {
                client.modifyNetworkInterfaceAttribute(
                    r -> r.networkInterfaceId(instance.networkInterfaces().get(0).networkInterfaceId())
                        .sourceDestCheck(a -> a.value(getSourceDestCheck()))
                );
            }
        }

        if (changedProperties.contains("security-groups")) {
            List<String> securityGroupIds = new ArrayList<>();
            getSecurityGroups().forEach(r -> securityGroupIds.add(r.getId()));

            client.modifyInstanceAttribute(
                r -> r.instanceId(getId())
                    .groups(securityGroupIds)
            );
        }

        boolean instanceStopped = isInstanceStopped(client);

        if (changedProperties.contains("instance-type")
            && validateInstanceStop(ui, instanceStopped, "instance-type", getInstanceType())) {
            client.modifyInstanceAttribute(
                r -> r.instanceId(getId())
                    .instanceType(o -> o.value(getInstanceType()))
            );
        }

        if (changedProperties.contains("ebs-optimized")
            && validateInstanceStop(ui, instanceStopped, "ebs-optimized", getEbsOptimized().toString())) {
            client.modifyInstanceAttribute(
                r -> r.instanceId(getId())
                    .ebsOptimized(o -> o.value(getEbsOptimized()))
            );
        }

        if (changedProperties.contains("user-data")
            && validateInstanceStop(ui, instanceStopped, "user-data", getUserData())) {
            client.modifyInstanceAttribute(
                r -> r.instanceId(getId())
                    .userData(o -> o.value(SdkBytes.fromByteArray(getUserData().getBytes())))
            );
        }

        if (changedProperties.contains("capacity-reservation")
            && validateInstanceStop(ui, instanceStopped, "capacity-reservation", getCapacityReservation())) {
            client.modifyInstanceCapacityReservationAttributes(
                r -> r.instanceId(getId())
                    .capacityReservationSpecification(getCapacityReservationSpecification())
            );
        }
    }

    @Override
    public void delete(GyroUI ui, State state) {
        if (getDisableApiTermination()) {
            throw new GyroException("The instance (" + getId() + ") cannot be terminated when 'disableApiTermination' is set to True.");
        }

        Ec2Client client = createClient(Ec2Client.class);

        client.terminateInstances(r -> r.instanceIds(Collections.singletonList(getId())));

        Wait.atMost(2, TimeUnit.MINUTES)
            .checkEvery(10, TimeUnit.SECONDS)
            .prompt(true)
            .until(() -> isInstanceTerminated(client));
    }

<<<<<<< HEAD
    @Override
    public String toDisplayString() {
        StringBuilder sb = new StringBuilder();
        String instanceId = getId();

        sb.append("instance ");
        if (!ObjectUtils.isBlank(instanceId)) {
            sb.append(instanceId);
        }

        return sb.toString();
    }

=======
>>>>>>> 69555001
    private void init(Instance instance, Ec2Client client) {
        setAmiId(instance.imageId());
        setCoreCount(instance.cpuOptions().coreCount());
        setThreadPerCore(instance.cpuOptions().threadsPerCore());
        setEbsOptimized(instance.ebsOptimized());
        setConfigureHibernateOption(instance.hibernationOptions().configured());
        setInstanceType(instance.instanceType().toString());
        setKey(!ObjectUtils.isBlank(instance.keyName()) ? findById(KeyPairResource.class, instance.keyName()) : null);
        setEnableMonitoring(instance.monitoring().state().equals(MonitoringState.ENABLED));
        setSecurityGroups(instance.securityGroups().stream().map(r -> findById(SecurityGroupResource.class, r.groupId())).collect(Collectors.toSet()));
        setSubnet(findById(SubnetResource.class, instance.subnetId()));
        setPublicDnsName(instance.publicDnsName());
        setPublicIpAddress(instance.publicIpAddress());
        setPrivateIpAddress(instance.privateIpAddress());
        setInstanceState(instance.state().nameAsString());
        setInstanceLaunchDate(Date.from(instance.launchTime()));
        setInstanceProfile(instance.iamInstanceProfile() != null ? findById(InstanceProfileResource.class, instance.iamInstanceProfile().arn()) : null);

        if (instance.capacityReservationSpecification() != null) {
            setCapacityReservation(
                instance.capacityReservationSpecification().capacityReservationTarget() != null
                    ? instance.capacityReservationSpecification().capacityReservationTarget().capacityReservationId()
                    : instance.capacityReservationSpecification().capacityReservationPreferenceAsString()
            );
        }

        DescribeInstanceAttributeResponse attributeResponse = client.describeInstanceAttribute(
            r -> r.instanceId(getId()).attribute(InstanceAttributeName.INSTANCE_INITIATED_SHUTDOWN_BEHAVIOR)
        );
        setShutdownBehavior(attributeResponse.instanceInitiatedShutdownBehavior().value());

        attributeResponse = client.describeInstanceAttribute(
            r -> r.instanceId(getId()).attribute(InstanceAttributeName.DISABLE_API_TERMINATION)
        );
        setDisableApiTermination(attributeResponse.disableApiTermination().equals(AttributeBooleanValue.builder().value(true).build()));

        DescribeNetworkInterfaceAttributeResponse response = client.describeNetworkInterfaceAttribute(
            r -> r.networkInterfaceId(instance.networkInterfaces().get(0).networkInterfaceId())
                .attribute(NetworkInterfaceAttribute.SOURCE_DEST_CHECK)
        );
        setSourceDestCheck(response.sourceDestCheck().value());

        attributeResponse = client.describeInstanceAttribute(
            r -> r.instanceId(getId()).attribute(InstanceAttributeName.USER_DATA)
        );
        setUserData(attributeResponse.userData().value() == null
            ? "" : new String(Base64.decodeBase64(attributeResponse.userData().value())).trim());

        loadVolume(instance);
    }

    private void validate(boolean isCreate) {
        if (ObjectUtils.isBlank(getShutdownBehavior())
            || ShutdownBehavior.fromValue(getShutdownBehavior()).equals(ShutdownBehavior.UNKNOWN_TO_SDK_VERSION)) {
            throw new GyroException("The value - (" + getShutdownBehavior() + ") is invalid for parameter Shutdown Behavior.");
        }

        if (ObjectUtils.isBlank(getInstanceType())
            || InstanceType.fromValue(getInstanceType()).equals(InstanceType.UNKNOWN_TO_SDK_VERSION)) {
            throw new GyroException("The value - (" + getInstanceType() + ") is invalid for parameter Instance Type.");
        }

        if (getSecurityGroups().isEmpty()) {
            throw new GyroException("At least one security group is required.");
        }

        if (!getCapacityReservation().equalsIgnoreCase("none")
            && !getCapacityReservation().equalsIgnoreCase("open")
            && !getCapacityReservation().startsWith("cr-")) {
            throw new GyroException("The value - (" + getCapacityReservation() + ") is invalid for parameter 'capacity-reservation'. "
                + "Valid values [ 'open', 'none', capacity reservation id like cr-% ]");
        }

        if (ObjectUtils.isBlank(getAmiId()) && ObjectUtils.isBlank(getAmiName())) {
                throw new GyroException("AMI name cannot be blank when AMI Id is not provided.");
        }
    }

    private void loadAmi(Ec2Client client) {
        DescribeImagesRequest amiRequest;

        if (ObjectUtils.isBlank(getAmiId())) {
            amiRequest = DescribeImagesRequest.builder().filters(
                Collections.singletonList(Filter.builder().name("name").values(getAmiName()).build())
            ).build();

        } else {
            amiRequest = DescribeImagesRequest.builder().imageIds(getAmiId()).build();
        }

        try {
            DescribeImagesResponse response = client.describeImages(amiRequest);
            if (response.images().isEmpty()) {
                throw new GyroException("No AMI found for value - (" + getAmiName() + ") as an AMI Name.");
            }
            setAmiId(response.images().get(0).imageId());
        } catch (Ec2Exception ex) {
            if (ex.awsErrorDetails().errorCode().equalsIgnoreCase("InvalidAMIID.Malformed")) {
                throw new GyroException("No AMI found for value - (" + getAmiId() + ") as an AMI Id.");
            }

            throw ex;
        }
    }

    private Instance getInstance(Ec2Client client) {
        if (ObjectUtils.isBlank(getId())) {
            throw new GyroException("id is missing, unable to load instance.");
        }

        try {
            DescribeInstancesResponse response = client.describeInstances(r -> r.instanceIds(getId()));

            if (!response.reservations().isEmpty() && !response.reservations().get(0).instances().isEmpty()) {
                return response.reservations().get(0).instances().get(0);
            }

        } catch (Ec2Exception ex) {
            if (!ex.getLocalizedMessage().contains("does not exist")) {
                throw ex;
            }
        }

        return null;
    }

    private boolean isInstanceRunning(Ec2Client client) {
        Instance instance = getInstance(client);

        return instance != null && "running".equals(instance.state().nameAsString());
    }

    private boolean isInstanceStopped(Ec2Client client) {
        Instance instance = getInstance(client);

        return instance != null && "stopped".equals(instance.state().nameAsString());
    }

    private boolean isInstanceTerminated(Ec2Client client) {
        Instance instance = getInstance(client);

        return instance != null && "terminated".equals(instance.state().nameAsString());
    }

    private boolean validateInstanceStop(GyroUI ui, boolean instanceStopped, String param, String value) {
        if (!instanceStopped) {
            ui.write("\n@|bold,blue Skipping update of %s since instance"
                + " must be stopped to change parameter %s to %s|@", param, param, value);
            return false;
        }

        return true;
    }

    private CapacityReservationSpecification getCapacityReservationSpecification() {
        if (("none").equals(getCapacityReservation()) || ("open").equals(getCapacityReservation())) {
            return CapacityReservationSpecification.builder()
                .capacityReservationPreference(getCapacityReservation().toLowerCase())
                .build();
        } else {
            return CapacityReservationSpecification.builder()
                .capacityReservationTarget(r -> r.capacityReservationId(getCapacityReservation()))
                .build();
        }
    }

    private IamInstanceProfileSpecification getIamInstanceProfile() {
        if (getInstanceProfile() == null) {
            return null;
        }

        return IamInstanceProfileSpecification.builder()
            .arn(getInstanceProfile().getArn())
            .build();
    }

    private void loadVolume(Instance instance) {
        Set<String> reservedDeviceNameSet = getBlockDeviceMapping()
            .stream()
            .map(BlockDeviceMappingResource::getDeviceName)
            .collect(Collectors.toSet());

        reservedDeviceNameSet.add(instance.rootDeviceName());

        getVolume().clear();

        setVolume(instance.blockDeviceMappings().stream()
            .filter(o -> !reservedDeviceNameSet.contains(o.deviceName()))
            .map(this::getInstanceVolumeAttachment)
            .collect(Collectors.toSet()));
    }


    private InstanceVolumeAttachment getInstanceVolumeAttachment(InstanceBlockDeviceMapping instanceBlockDeviceMapping) {
        InstanceVolumeAttachment instanceVolumeAttachment = newSubresource(InstanceVolumeAttachment.class);
        instanceVolumeAttachment.copyFrom(instanceBlockDeviceMapping);

        return instanceVolumeAttachment;
    }

    private boolean createInstance(Ec2Client client, RunInstancesRequest request) {
        try {
            RunInstancesResponse response = client.runInstances(request);
            if (!response.instances().isEmpty()) {
                setId(response.instances().get(0).instanceId());
              
                if (!getSourceDestCheck()) {
                    client.modifyNetworkInterfaceAttribute(
                        r -> r.networkInterfaceId(response.instances().get(0).networkInterfaces().get(0).networkInterfaceId())
                            .sourceDestCheck(a -> a.value(getSourceDestCheck()))
                    );
                }
            }
        } catch (Ec2Exception ex) {
            if (getInstanceProfile() != null
                && ex.awsErrorDetails().errorMessage().startsWith(String.format("Value (%s) for parameter iamInstanceProfile.arn is invalid", getInstanceProfile().getArn()))) {
                return false;
            } else {
                throw ex;
            }
        }

        return true;
    }
}<|MERGE_RESOLUTION|>--- conflicted
+++ resolved
@@ -466,6 +466,11 @@
     // -- GyroInstance Implementation
 
     @Override
+    public String getInstanceId() {
+        return getId();
+    }
+
+    @Override
     public String getState() {
         return getInstanceState();
     }
@@ -677,22 +682,6 @@
             .until(() -> isInstanceTerminated(client));
     }
 
-<<<<<<< HEAD
-    @Override
-    public String toDisplayString() {
-        StringBuilder sb = new StringBuilder();
-        String instanceId = getId();
-
-        sb.append("instance ");
-        if (!ObjectUtils.isBlank(instanceId)) {
-            sb.append(instanceId);
-        }
-
-        return sb.toString();
-    }
-
-=======
->>>>>>> 69555001
     private void init(Instance instance, Ec2Client client) {
         setAmiId(instance.imageId());
         setCoreCount(instance.cpuOptions().coreCount());
