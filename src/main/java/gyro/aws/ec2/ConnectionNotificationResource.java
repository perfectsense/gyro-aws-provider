/*
 * Copyright 2019, Perfect Sense, Inc.
 *
 * Licensed under the Apache License, Version 2.0 (the "License");
 * you may not use this file except in compliance with the License.
 * You may obtain a copy of the License at
 *
 *     http://www.apache.org/licenses/LICENSE-2.0
 *
 * Unless required by applicable law or agreed to in writing, software
 * distributed under the License is distributed on an "AS IS" BASIS,
 * WITHOUT WARRANTIES OR CONDITIONS OF ANY KIND, either express or implied.
 * See the License for the specific language governing permissions and
 * limitations under the License.
 */

package gyro.aws.ec2;

import java.util.ArrayList;
import java.util.Arrays;
import java.util.Collections;
import java.util.HashSet;
import java.util.List;
import java.util.Set;
import java.util.stream.Collectors;

import com.psddev.dari.util.ObjectUtils;
import gyro.aws.AwsResource;
import gyro.aws.Copyable;
import gyro.aws.sns.TopicResource;
import gyro.core.GyroException;
import gyro.core.GyroUI;
import gyro.core.Type;
import gyro.core.resource.Id;
import gyro.core.resource.Output;
import gyro.core.resource.Resource;
import gyro.core.resource.Updatable;
import gyro.core.scope.State;
import gyro.core.validation.Required;
import gyro.core.validation.ValidStrings;
import gyro.core.validation.ValidationError;
import software.amazon.awssdk.services.ec2.Ec2Client;
import software.amazon.awssdk.services.ec2.model.ConnectionNotification;
import software.amazon.awssdk.services.ec2.model.CreateVpcEndpointConnectionNotificationResponse;
import software.amazon.awssdk.services.ec2.model.DescribeVpcEndpointConnectionNotificationsResponse;
import software.amazon.awssdk.services.ec2.model.Ec2Exception;

/**
 * Creates a vpc connection notification for an endpoint or an endpoint service.
 *
 * Example
 * -------
 *
 * .. code-block:: gyro
 *
 *     aws::vpc-connection-notification connection-notification-example
 *         vpc-endpoint: $(aws::vpc-endpoint endpoint-example-interface)
<<<<<<< HEAD
 *         arn: "arn:aws:sns:us-west-2:242040583208:gyro-instance-state"
=======
 *         topic: "arn:aws:sns:us-east-2:242040583208:beam-instance-state"
>>>>>>> bcdd34ff
 *         connection-events: [
 *             "Accept"
 *         ]
 *     end
 *
 */
@Type("vpc-connection-notification")
public class ConnectionNotificationResource extends AwsResource implements Copyable<ConnectionNotification> {

    private EndpointServiceResource endpointService;
    private EndpointResource endpoint;
    private TopicResource topic;
    private Set<String> connectionEvents;
    private String id;
    private String state;
    private String type;

    private final Set<String> masterEventSet = new HashSet<>(Arrays.asList(
        "Accept",
        "Connect",
        "Delete",
        "Reject"
    ));

    /**
     * Endpoint Service. Either Endpoint or Endpoint Service is required.
     */
    public EndpointServiceResource getEndpointService() {
        return endpointService;
    }

    public void setEndpointService(EndpointServiceResource endpointService) {
        this.endpointService = endpointService;
    }

    /**
     * Endpoint. Either Endpoint or Endpoint Service is required.
     */
    public EndpointResource getEndpoint() {
        return endpoint;
    }

    public void setEndpoint(EndpointResource endpoint) {
        this.endpoint = endpoint;
    }

    /**
<<<<<<< HEAD
     * The ARN of the SNS topic.
=======
     * The SNS topic. (Required)
>>>>>>> bcdd34ff
     */
    @Required
    @Updatable
    public TopicResource getTopic() {
        return topic;
    }

    public void setTopic(TopicResource topic) {
        this.topic = topic;
    }

    /**
     * The events this notification is subscribing to. Defaults to all values.
     */
    @Updatable
    @ValidStrings({"Accept", "Connect", "Delete"})
    public Set<String> getConnectionEvents() {
        if (connectionEvents == null) {
            connectionEvents = new HashSet<>(masterEventSet);
        }

        return connectionEvents;
    }

    public void setConnectionEvents(Set<String> connectionEvents) {
        this.connectionEvents = connectionEvents;
    }

    /**
     * The ID of the Connection Notification.
     */
    @Id
    @Output
    public String getId() {
        return id;
    }

    public void setId(String id) {
        this.id = id;
    }

    /**
     * The state of the Connection Notification.
     */
    @Output
    public String getState() {
        return state;
    }

    public void setState(String state) {
        this.state = state;
    }

    /**
     * The notification type of the Connection Notification.
     */
    @Output
    public String getType() {
        return type;
    }

    public void setType(String type) {
        this.type = type;
    }

    @Override
    public void copyFrom(ConnectionNotification connectionNotification) {
        setId(connectionNotification.connectionNotificationId());
        setConnectionEvents(connectionNotification.connectionEvents() != null
            ? new HashSet<>(connectionNotification.connectionEvents())
            : null);
        setTopic(findById(TopicResource.class, connectionNotification.connectionNotificationId()));
        setId(connectionNotification.connectionNotificationId());
        setState(connectionNotification.connectionNotificationStateAsString());
        setType(connectionNotification.connectionNotificationTypeAsString());
        setEndpoint(!ObjectUtils.isBlank(connectionNotification.vpcEndpointId()) ? findById(
            EndpointResource.class,
            connectionNotification.vpcEndpointId()) : null);
        setEndpointService(!ObjectUtils.isBlank(connectionNotification.serviceId())
            ? findById(EndpointServiceResource.class, connectionNotification.serviceId())
            : null);
    }

    @Override
    public boolean refresh() {
        Ec2Client client = createClient(Ec2Client.class);

        ConnectionNotification connectionNotification = getConnectionNotification(client);

        if (connectionNotification == null) {
            return false;
        }

        copyFrom(connectionNotification);

        return true;
    }

    @Override
    public void create(GyroUI ui, State state) {
        Ec2Client client = createClient(Ec2Client.class);

        validate();

        CreateVpcEndpointConnectionNotificationResponse response = null;

        if (getEndpoint() != null) {
            response = client.createVpcEndpointConnectionNotification(
                r -> r.vpcEndpointId(getEndpoint().getId())
                    .connectionEvents(getConnectionEvents())
                    .connectionNotificationArn(getTopic().getArn())
            );
        } else if (getEndpointService() != null) {
            response = client.createVpcEndpointConnectionNotification(
                r -> r.serviceId(getEndpointService().getId())
                    .connectionEvents(getConnectionEvents())
                    .connectionNotificationArn(getTopic().getArn())
            );
        } else {
            throw new GyroException("endpoint or endpoint-service required.");
        }

        setId(response.connectionNotification().connectionNotificationId());
        setType(response.connectionNotification().connectionNotificationTypeAsString());
        setState(response.connectionNotification().connectionNotificationStateAsString());
    }

    @Override
    public void update(GyroUI ui, State state, Resource current, Set<String> changedFieldNames) {
        Ec2Client client = createClient(Ec2Client.class);

        validate();

        client.modifyVpcEndpointConnectionNotification(
            r -> r.connectionNotificationId(getId())
                .connectionEvents(getConnectionEvents())
                .connectionNotificationArn(getTopic().getArn())
        );
    }

    @Override
    public void delete(GyroUI ui, State state) {
        Ec2Client client = createClient(Ec2Client.class);

        client.deleteVpcEndpointConnectionNotifications(
            r -> r.connectionNotificationIds(Collections.singleton(getId()))
        );
    }

    private ConnectionNotification getConnectionNotification(Ec2Client client) {
        ConnectionNotification connectionNotification = null;

        if (ObjectUtils.isBlank(getId())) {
            throw new GyroException("id is missing, unable to load connection notification.");
        }

        try {
            DescribeVpcEndpointConnectionNotificationsResponse response = client.describeVpcEndpointConnectionNotifications(
                r -> r.connectionNotificationId(getId())
            );

            if (!response.connectionNotificationSet().isEmpty()) {
                connectionNotification = response.connectionNotificationSet().get(0);
            }

        } catch (Ec2Exception ex) {
            if (!ex.getLocalizedMessage().contains("does not exist")) {
                throw ex;
            }
        }

        return connectionNotification;
    }

    @Override
    public List<ValidationError> validate() {
        List<ValidationError> errors = new ArrayList<>();

        if ((getEndpoint() == null && getEndpointService() == null)
            || (getEndpoint() != null && getEndpointService() != null)) {
            errors.add(new ValidationError(this, null, "Either 'endpoint' or 'endpoint-service' needs to be set. Not both at a time."));
        }

        if (getConnectionEvents().stream().anyMatch(o -> !masterEventSet.contains(o))) {
            errors.add(new ValidationError(this, null, "The values - (" + getConnectionEvents().stream().filter(o -> !masterEventSet.contains(o)).collect(Collectors.joining(" , "))
                + ") is invalid for parameter 'connection-events'. Valid values [ '" + String.join("', '", masterEventSet) + "' ]."));
        }

        return errors;
    }
}<|MERGE_RESOLUTION|>--- conflicted
+++ resolved
@@ -55,11 +55,7 @@
  *
  *     aws::vpc-connection-notification connection-notification-example
  *         vpc-endpoint: $(aws::vpc-endpoint endpoint-example-interface)
-<<<<<<< HEAD
- *         arn: "arn:aws:sns:us-west-2:242040583208:gyro-instance-state"
-=======
  *         topic: "arn:aws:sns:us-east-2:242040583208:beam-instance-state"
->>>>>>> bcdd34ff
  *         connection-events: [
  *             "Accept"
  *         ]
@@ -107,11 +103,7 @@
     }
 
     /**
-<<<<<<< HEAD
-     * The ARN of the SNS topic.
-=======
      * The SNS topic. (Required)
->>>>>>> bcdd34ff
      */
     @Required
     @Updatable
