/*
 * Copyright 2019, Perfect Sense, Inc.
 *
 * Licensed under the Apache License, Version 2.0 (the "License");
 * you may not use this file except in compliance with the License.
 * You may obtain a copy of the License at
 *
 *     http://www.apache.org/licenses/LICENSE-2.0
 *
 * Unless required by applicable law or agreed to in writing, software
 * distributed under the License is distributed on an "AS IS" BASIS,
 * WITHOUT WARRANTIES OR CONDITIONS OF ANY KIND, either express or implied.
 * See the License for the specific language governing permissions and
 * limitations under the License.
 */

package gyro.aws.ec2;

import java.util.Collections;
import java.util.HashSet;
import java.util.Set;

import com.psddev.dari.util.ObjectUtils;
import gyro.aws.AwsCredentials;
import gyro.aws.AwsResource;
import gyro.aws.Copyable;
import gyro.core.GyroException;
import gyro.core.GyroUI;
import gyro.core.Type;
import gyro.core.resource.Id;
import gyro.core.resource.Output;
import gyro.core.resource.TestValue;
import gyro.core.resource.Updatable;
import gyro.core.scope.State;
import gyro.core.validation.Required;
import software.amazon.awssdk.services.ec2.Ec2Client;
import software.amazon.awssdk.services.ec2.model.AttributeBooleanValue;
import software.amazon.awssdk.services.ec2.model.ClassicLinkDnsSupport;
import software.amazon.awssdk.services.ec2.model.CreateVpcRequest;
import software.amazon.awssdk.services.ec2.model.CreateVpcResponse;
import software.amazon.awssdk.services.ec2.model.DeleteVpcRequest;
import software.amazon.awssdk.services.ec2.model.DescribeVpcAttributeRequest;
import software.amazon.awssdk.services.ec2.model.DescribeVpcClassicLinkDnsSupportResponse;
import software.amazon.awssdk.services.ec2.model.DescribeVpcClassicLinkResponse;
import software.amazon.awssdk.services.ec2.model.DescribeVpcsResponse;
import software.amazon.awssdk.services.ec2.model.Ec2Exception;
import software.amazon.awssdk.services.ec2.model.ModifyVpcAttributeRequest;
import software.amazon.awssdk.services.ec2.model.Vpc;
import software.amazon.awssdk.services.ec2.model.VpcAttributeName;
import software.amazon.awssdk.services.ec2.model.VpcClassicLink;
import software.amazon.awssdk.services.sts.StsClient;
import software.amazon.awssdk.services.sts.model.GetCallerIdentityResponse;

/**
 * Creates a VPC with the specified IPv4 CIDR block.
 *
 * Example
 * -------
 *
 * .. code-block:: gyro
 *
 *     aws::vpc example-vpc
 *         cidr-block: 10.0.0.0/16
 *         enable-classic-link: false
 *         enable-dns-hostnames: true
 *         enable-dns-support: true
 *     end
 */
@Type("vpc")
public class VpcResource extends Ec2TaggableResource<Vpc> implements Copyable<Vpc> {

    private String cidrBlock;
    private Boolean enableDnsHostnames;
    private Boolean enableDnsSupport;
    private DhcpOptionSetResource dhcpOptions;
    private String instanceTenancy;
    private Boolean enableClassicLink;
    private Boolean enableClassicLinkDnsSupport;
    private Boolean provideIpv6CidrBlock;

    // Read-only
    private String id;
    private String ownerId;
    private Boolean defaultVpc;
    private String region;
    private String account;

    /**
     * The IPv4 network range for the VPC, in CIDR notation.
     */
    @Required
    public String getCidrBlock() {
        return cidrBlock;
    }

    public void setCidrBlock(String cidrBlock) {
        this.cidrBlock = cidrBlock;
    }

    /**
     * When set to ``true``, instances are launched with public hostnames. Defaults to false. See `DNS Support in your VPC <https://docs.aws.amazon.com/vpc/latest/userguide/vpc-dns.html#vpc-dns-support>`_.
     */
    @Updatable
    public Boolean getEnableDnsHostnames() {
        if (enableDnsHostnames == null) {
            enableDnsHostnames = true;
        }

        return enableDnsHostnames;
    }

    public void setEnableDnsHostnames(Boolean enableDnsHostnames) {
        this.enableDnsHostnames = enableDnsHostnames;
    }

    /**
     * When set to ``true``, Amazon provided DNS server is enabled at 169.254.169.253 or base of VPC network range plus two. Default is true. See `DNS Support in your VPC <https://docs.aws.amazon.com/vpc/latest/userguide/vpc-dns.html#vpc-dns-support>`_.
     */
    @Updatable
    public Boolean getEnableDnsSupport() {
        if (enableDnsSupport == null) {
            enableDnsSupport = true;
        }

        return enableDnsSupport;
    }

    public void setEnableDnsSupport(Boolean enableDnsSupport) {
        this.enableDnsSupport = enableDnsSupport;
    }

    /**
     * A custom DHCP option set. See `DHCP Options Sets <https://docs.aws.amazon.com/vpc/latest/userguide/VPC_DHCP_Options.html>`_.
     */
    @Updatable
    public DhcpOptionSetResource getDhcpOptions() {
        return dhcpOptions;
    }

    public void setDhcpOptions(DhcpOptionSetResource dhcpOptions) {
        this.dhcpOptions = dhcpOptions;
    }

    /**
     * Set whether instances are launched on shared hardware (``default``) or dedicated hardware (``dedicated``). Can only be modified to ``default``.  See `Dedicated Instances <https://docs.aws.amazon.com/AWSEC2/latest/UserGuide/dedicated-instance.html>`_.
     */
    @Updatable
    public String getInstanceTenancy() {
        return instanceTenancy;
    }

    public void setInstanceTenancy(String instanceTenancy) {
        this.instanceTenancy = instanceTenancy;
    }

    /**
<<<<<<< HEAD
     * When set to ``true``, ClassLink allows communication with EC2-Classic instances. Defaults to false. See `ClassicLink Basics <https://docs.aws.amazon.com/vpc/latest/userguide/vpc-classiclink.html/>`_.
=======
     * Enable ClassLink to allow communication with EC2-Classic instances. Defaults to false. See `ClassicLink Basics <https://docs.aws.amazon.com/vpc/latest/userguide/vpc-classiclink.html>`_.
>>>>>>> 2cda207a
     */
    @Updatable
    public Boolean getEnableClassicLink() {
        if (enableClassicLink == null) {
            enableClassicLink = false;
        }

        return enableClassicLink;
    }

    public void setEnableClassicLink(Boolean enableClassicLink) {
        this.enableClassicLink = enableClassicLink;
    }

    /**
<<<<<<< HEAD
     * When set to ``true``, linked EC2-Classic instance hostnames resolve to private IP address. Defaults to false. See `Enabling ClassicLink DNS Support <https://docs.aws.amazon.com/AWSEC2/latest/UserGuide/vpc-classiclink.html?#classiclink-enable-dns-support/>`_.
=======
     * Enable linked EC2-Classic instance hostnames to resolve to private IP address. Defaults to false. See `Enabling ClassicLink DNS Support <https://docs.aws.amazon.com/AWSEC2/latest/UserGuide/vpc-classiclink.html?#classiclink-enable-dns-support>`_.
>>>>>>> 2cda207a
     */
    @Updatable
    public Boolean getEnableClassicLinkDnsSupport() {
        if (enableClassicLinkDnsSupport == null) {
            enableClassicLinkDnsSupport = false;
        }

        return enableClassicLinkDnsSupport;
    }

    public void setEnableClassicLinkDnsSupport(Boolean enableClassicLinkDnsSupport) {
        this.enableClassicLinkDnsSupport = enableClassicLinkDnsSupport;
    }

    /**
     * The amazon provided ipv6 CIDR block.
     */
    public Boolean getProvideIpv6CidrBlock() {
        return provideIpv6CidrBlock;
    }

    public void setProvideIpv6CidrBlock(Boolean provideIpv6CidrBlock) {
        this.provideIpv6CidrBlock = provideIpv6CidrBlock;
    }

    /**
     * The ID of the VPC.
     */
    @Id
    @Output
    public String getId() {
        return id;
    }

    public void setId(String id) {
        this.id = id;
    }

    /**
     * The current default VPC.
     */
    @Output
    public Boolean getDefaultVpc() {
        if (defaultVpc == null) {
            defaultVpc = false;
        }

        return defaultVpc;
    }

    public void setDefaultVpc(Boolean defaultVpc) {
        this.defaultVpc = defaultVpc;
    }

    /**
     * The owner ID.
     */
    @Output
    @TestValue("owner-12345")
    public String getOwnerId() {
        return ownerId;
    }

    public void setOwnerId(String ownerId) {
        this.ownerId = ownerId;
    }

    /**
     * The region where the VPC resides.
     */
    @Output
    public String getRegion() {
        return region;
    }

    public void setRegion(String region) {
        this.region = region;
    }

    /**
     * The account under which the VPC was created.
     */
    @Output
    public String getAccount() {
        return account;
    }

    public void setAccount(String account) {
        this.account = account;
    }

    @Override
    public String getResourceId() {
        return getId();
    }

    @Override
    public void copyFrom(Vpc vpc) {
        setId(vpc.vpcId());
        setCidrBlock(vpc.cidrBlock());
        setInstanceTenancy(vpc.instanceTenancyAsString());
        setDhcpOptions(!ObjectUtils.isBlank(vpc.dhcpOptionsId()) ? findById(DhcpOptionSetResource.class,vpc.dhcpOptionsId()) : null);
        setOwnerId(vpc.ownerId());
        setDefaultVpc(vpc.isDefault());
        setProvideIpv6CidrBlock(!vpc.ipv6CidrBlockAssociationSet().isEmpty());

        Ec2Client client = createClient(Ec2Client.class);

        // DNS Settings
        DescribeVpcAttributeRequest request = DescribeVpcAttributeRequest.builder()
            .vpcId(id)
            .attribute(VpcAttributeName.ENABLE_DNS_HOSTNAMES)
            .build();
        setEnableDnsHostnames(client.describeVpcAttribute(request).enableDnsHostnames().value());

        request = DescribeVpcAttributeRequest.builder()
            .vpcId(id)
            .attribute(VpcAttributeName.ENABLE_DNS_SUPPORT)
            .build();
        setEnableDnsSupport(client.describeVpcAttribute(request).enableDnsSupport().value());

        // ClassicLink
        try {
            DescribeVpcClassicLinkResponse clResponse = client.describeVpcClassicLink(r -> r.vpcIds(getId()));
            for (VpcClassicLink classicLink : clResponse.vpcs()) {
                setEnableClassicLink(classicLink.classicLinkEnabled());
                break;
            }

            DescribeVpcClassicLinkDnsSupportResponse cldResponse = client.describeVpcClassicLinkDnsSupport(r -> r.vpcIds(getId()));
            for (ClassicLinkDnsSupport classicLink : cldResponse.vpcs()) {
                setEnableClassicLinkDnsSupport(classicLink.classicLinkDnsSupported());
                break;
            }
        } catch (Ec2Exception ex) {
            if (!ex.getLocalizedMessage().contains("not available in this region")) {
                throw ex;
            }
        }

        setRegion(credentials(AwsCredentials.class).getRegion());
        setAccount(getAccountNumber());

        refreshTags();
    }

    @Override
    public boolean doRefresh() {
        Ec2Client client = createClient(Ec2Client.class);

        Vpc vpc = getVpc(client);

        if (vpc == null) {
            return false;
        }

        copyFrom(vpc);

        return true;
    }

    @Override
    protected void doCreate(GyroUI ui, State state) {
        Ec2Client client = createClient(Ec2Client.class);

        CreateVpcRequest request = CreateVpcRequest.builder()
                .cidrBlock(getCidrBlock())
                .amazonProvidedIpv6CidrBlock(getProvideIpv6CidrBlock())
                .instanceTenancy(getInstanceTenancy())
                .build();

        CreateVpcResponse response = client.createVpc(request);

        Vpc vpc = response.vpc();
        setId(response.vpc().vpcId());
        setOwnerId(vpc.ownerId());
        setInstanceTenancy(vpc.instanceTenancyAsString());
        setRegion(credentials(AwsCredentials.class).getRegion());

        modifySettings(client, new HashSet<>());
    }

    @Override
    public void testCreate(GyroUI ui, State state) throws Exception {
        super.testCreate(ui, state);

        setInstanceTenancy("default");
    }

    @Override
    protected void doUpdate(GyroUI ui, State state, AwsResource current, Set<String> changedProperties) {
        Ec2Client client = createClient(Ec2Client.class);

        modifySettings(client, changedProperties);
    }

    @Override
    public void delete(GyroUI ui, State state) {
        Ec2Client client = createClient(Ec2Client.class);

        DeleteVpcRequest request = DeleteVpcRequest.builder()
                .vpcId(getId())
                .build();

        client.deleteVpc(request);
    }

    private Vpc getVpc(Ec2Client client) {
        Vpc vpc = null;

        if (ObjectUtils.isBlank(getId())) {
            throw new GyroException("id is missing, unable to load vpc.");
        }

        try {
            DescribeVpcsResponse response = client.describeVpcs(r -> r.vpcIds(Collections.singleton(getId())));

            if (!response.vpcs().isEmpty()) {
                vpc = response.vpcs().get(0);
            }

        } catch (Ec2Exception ex) {
            if (!ex.getLocalizedMessage().contains("does not exist")) {
                throw ex;
            }
        }

        return vpc;
    }

    private void modifySettings(Ec2Client client, Set<String> changedProperties) {
        // DNS Settings
        if (changedProperties.isEmpty() || changedProperties.contains("enable-dns-hostnames")) {
            ModifyVpcAttributeRequest request = ModifyVpcAttributeRequest.builder()
                    .vpcId(getId())
                    .enableDnsHostnames(AttributeBooleanValue.builder().value(getEnableDnsHostnames()).build())
                    .build();

            client.modifyVpcAttribute(request);
        }

        if (changedProperties.isEmpty() || changedProperties.contains("enable-dns-support")) {
            ModifyVpcAttributeRequest request = ModifyVpcAttributeRequest.builder()
                    .vpcId(getId())
                    .enableDnsSupport(AttributeBooleanValue.builder().value(getEnableDnsSupport()).build())
                    .build();

            client.modifyVpcAttribute(request);

            request = ModifyVpcAttributeRequest.builder()
                    .vpcId(getId())
                    .enableDnsHostnames(AttributeBooleanValue.builder().value(getEnableDnsHostnames()).build())
                    .build();

            client.modifyVpcAttribute(request);
        }

        // DCHP Options
        if (changedProperties.isEmpty() || changedProperties.contains("dhcp-options")) {
            if (getDhcpOptions() != null) {
                client.associateDhcpOptions(r -> r.dhcpOptionsId(getDhcpOptions().getId()).vpcId(getId()));
            }
        }

        // ClassicLink
        if (changedProperties.isEmpty() || changedProperties.contains("enable-classic-link") || changedProperties.contains("enable-classic-link-dns-support")) {
            try {
                if (getEnableClassicLink()) {
                    client.enableVpcClassicLink(r -> r.vpcId(getId()));
                } else {
                    client.disableVpcClassicLink(r -> r.vpcId(getId()));
                }

                if (getEnableClassicLinkDnsSupport()) {
                    client.enableVpcClassicLinkDnsSupport(r -> r.vpcId(getId()));
                } else {
                    client.disableVpcClassicLinkDnsSupport(r -> r.vpcId(getId()));
                }
            } catch (Ec2Exception ex) {
                if (!ex.getLocalizedMessage().contains("not available in this region")) {
                    throw ex;
                }
            }
        }

        // Tenancy
        if (changedProperties.contains("instance-tenancy")) {
            if (!ObjectUtils.isBlank(getInstanceTenancy()) && getInstanceTenancy().equals("default")) {
                client.modifyVpcTenancy(r -> r.instanceTenancy(getInstanceTenancy()).vpcId(getId()));
            } else {
                throw new GyroException("'instance-tenancy' can only be modified to `default`.");
            }
        }
    }

    private String getAccountNumber() {
        StsClient client = createClient(StsClient.class);
        GetCallerIdentityResponse response = client.getCallerIdentity();
        return response.account();
    }

}<|MERGE_RESOLUTION|>--- conflicted
+++ resolved
@@ -154,11 +154,7 @@
     }
 
     /**
-<<<<<<< HEAD
      * When set to ``true``, ClassLink allows communication with EC2-Classic instances. Defaults to false. See `ClassicLink Basics <https://docs.aws.amazon.com/vpc/latest/userguide/vpc-classiclink.html/>`_.
-=======
-     * Enable ClassLink to allow communication with EC2-Classic instances. Defaults to false. See `ClassicLink Basics <https://docs.aws.amazon.com/vpc/latest/userguide/vpc-classiclink.html>`_.
->>>>>>> 2cda207a
      */
     @Updatable
     public Boolean getEnableClassicLink() {
@@ -174,11 +170,7 @@
     }
 
     /**
-<<<<<<< HEAD
      * When set to ``true``, linked EC2-Classic instance hostnames resolve to private IP address. Defaults to false. See `Enabling ClassicLink DNS Support <https://docs.aws.amazon.com/AWSEC2/latest/UserGuide/vpc-classiclink.html?#classiclink-enable-dns-support/>`_.
-=======
-     * Enable linked EC2-Classic instance hostnames to resolve to private IP address. Defaults to false. See `Enabling ClassicLink DNS Support <https://docs.aws.amazon.com/AWSEC2/latest/UserGuide/vpc-classiclink.html?#classiclink-enable-dns-support>`_.
->>>>>>> 2cda207a
      */
     @Updatable
     public Boolean getEnableClassicLinkDnsSupport() {
