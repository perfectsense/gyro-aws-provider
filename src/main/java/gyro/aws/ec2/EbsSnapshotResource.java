--- conflicted
+++ resolved
@@ -270,26 +270,6 @@
         );
     }
 
-<<<<<<< HEAD
-    @Override
-    public String toDisplayString() {
-        StringBuilder sb = new StringBuilder();
-
-        sb.append("ebs snapshot");
-
-        if (!ObjectUtils.isBlank(getId())) {
-            sb.append(" - ").append(getId());
-        }
-
-        if (!ObjectUtils.isBlank(getDescription())) {
-            sb.append(" [ ").append(getDescription()).append(" ]");
-        }
-
-        return sb.toString();
-    }
-
-=======
->>>>>>> 69555001
     private Snapshot getSnapshot(Ec2Client client) {
         Snapshot snapshot = null;
 
