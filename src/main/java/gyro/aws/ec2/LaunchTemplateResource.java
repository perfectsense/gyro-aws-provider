package gyro.aws.ec2;

import gyro.aws.AwsResource;
import gyro.aws.Copyable;
import gyro.aws.iam.InstanceProfileResource;
import gyro.core.GyroException;
import gyro.core.GyroUI;
import gyro.core.Type;
import gyro.core.resource.Id;
import gyro.core.resource.Output;
import com.psddev.dari.util.ObjectUtils;
import gyro.core.scope.State;
import org.apache.commons.codec.binary.Base64;
import software.amazon.awssdk.services.ec2.Ec2Client;
import software.amazon.awssdk.services.ec2.model.CreateLaunchTemplateResponse;
import software.amazon.awssdk.services.ec2.model.DescribeImagesRequest;
import software.amazon.awssdk.services.ec2.model.DescribeImagesResponse;
import software.amazon.awssdk.services.ec2.model.DescribeLaunchTemplatesResponse;
import software.amazon.awssdk.services.ec2.model.Ec2Exception;
import software.amazon.awssdk.services.ec2.model.Filter;
import software.amazon.awssdk.services.ec2.model.InstanceType;
import software.amazon.awssdk.services.ec2.model.LaunchTemplate;
import software.amazon.awssdk.services.ec2.model.LaunchTemplateCapacityReservationSpecificationRequest;
import software.amazon.awssdk.services.ec2.model.LaunchTemplateIamInstanceProfileSpecificationRequest;
import software.amazon.awssdk.services.ec2.model.LaunchTemplateInstanceNetworkInterfaceSpecificationRequest;
import software.amazon.awssdk.services.ec2.model.ShutdownBehavior;
import software.amazon.awssdk.utils.builder.SdkBuilder;

import java.util.ArrayList;
import java.util.Collections;
import java.util.HashSet;
import java.util.List;
import java.util.Set;
import java.util.concurrent.atomic.AtomicInteger;
import java.util.stream.Collectors;

/**
 * Creates a Launch Template from config or an existing Instance Id.
 *
 * Example
 * -------
 *
 * .. code-block:: gyro
 *
 *     aws::launch-template launch-template
 *         name: "launch-template-gyro-1"
 *         ami-name: "amzn-ami-hvm-2018.03.0.20181129-x86_64-gp2"
 *         shutdown-behavior: "STOP"
 *         instance-type: "t2.micro"
 *         key-name: "example"
 *         security-groups: [
 *             $(aws::security-group security-group-launch-template-example-1),
 *             $(aws::security-group security-group-launch-template-example-2)
 *         ]
 *         disable-api-termination: false
 *         ebs-optimized: false
 *
 *         block-device-mapping
 *             device-name: "/dev/sdb"
 *             volume-size: 100
 *             auto-enable-io: false
 *         end
 *
 *         capacity-reservation: "open"
 *
 *         network-interfaces:[
 *             $(aws::network-interface nic-example-launch-template-1),
 *             $(aws::network-interface nic-example-launch-template-2)
 *         ]
 *
 *         tags: {
 *             Name: "launch-template-example-1"
 *         }
 *     end
 *
 */
@Type("launch-template")
public class LaunchTemplateResource extends Ec2TaggableResource<LaunchTemplate> implements Copyable<LaunchTemplate> {

    private String id;
    private String name;

    private String amiId;
    private String amiName;
    private Integer coreCount;
    private Integer threadPerCore;
    private Boolean ebsOptimized;
    private Boolean configureHibernateOption;
    private String shutdownBehavior;
    private String instanceType;
    private String keyName;
    private Boolean enableMonitoring;
    private List<SecurityGroupResource> securityGroups;
    private Boolean disableApiTermination;
    private String userData;
    private List<BlockDeviceMappingResource> blockDeviceMapping;
    private String capacityReservation;
    private InstanceProfileResource instanceProfile;
    private Set<NetworkInterfaceResource> networkInterfaces;

    private Long version;

    /**
     * The name of the launch template. (Required)
     */
    public String getName() {
        return name;
    }

    public void setName(String name) {
        this.name = name;
    }

    /**
     * The ID of an AMI that would be used to launch the instance. Required if AMI Name not provided. See `Finding an AMI <https://docs.aws.amazon.com/AWSEC2/latest/UserGuide/finding-an-ami.html/>`_.
     */
    public String getAmiId() {
        return amiId;
    }

    public void setAmiId(String amiId) {
        this.amiId = amiId;
    }

    /**
     * The Name of an AMI that would be used to launch the instance. Required if AMI Id not provided. See `Amazon Machine Images (AMI) <https://docs.aws.amazon.com/AWSEC2/latest/UserGuide/AMIs.html/>`_.
     */
    public String getAmiName() {
        return amiName;
    }

    public void setAmiName(String amiName) {
        this.amiName = amiName;
    }

    /**
     * Launch instances with defined number of cores. Defaults to 0 which sets its to the instance type defaults. See `Optimizing CPU Options <https://docs.aws.amazon.com/AWSEC2/latest/UserGuide/instance-optimize-cpu.html/>`_.
     */
    public Integer getCoreCount() {
        if (coreCount == null) {
            coreCount = 0;
        }

        return coreCount;
    }

    public void setCoreCount(Integer coreCount) {
        this.coreCount = coreCount;
    }

    /**
     * Launch instances with defined number of threads per cores. Defaults to 0 which sets its to the instance type defaults. See `Optimizing CPU Options <https://docs.aws.amazon.com/AWSEC2/latest/UserGuide/instance-optimize-cpu.html/>`_.
     */
    public Integer getThreadPerCore() {
        if (threadPerCore == null) {
            threadPerCore = 0;
        }

        return threadPerCore;
    }

    public void setThreadPerCore(Integer threadPerCore) {
        this.threadPerCore = threadPerCore;
    }

    /**
     * Enable EBS optimization for an instance. Defaults to false. See `Amazon EBS–Optimized Instances <https://docs.aws.amazon.com/AWSEC2/latest/UserGuide/EBSOptimized.html/>`_.
     */
    public Boolean getEbsOptimized() {
        if (ebsOptimized == null) {
            ebsOptimized = false;
        }

        return ebsOptimized;
    }

    public void setEbsOptimized(Boolean ebsOptimized) {
        this.ebsOptimized = ebsOptimized;
    }

    /**
     * Enable Hibernate options for an instance. Defaults to false. See `Hibernate your Instances <https://docs.aws.amazon.com/AWSEC2/latest/UserGuide/Hibernate.html/>`_.
     */
    public Boolean getConfigureHibernateOption() {
        if (configureHibernateOption == null) {
            configureHibernateOption = false;
        }

        return configureHibernateOption;
    }

    public void setConfigureHibernateOption(Boolean configureHibernateOption) {
        this.configureHibernateOption = configureHibernateOption;
    }

    /**
     * Change the Shutdown Behavior options for an instance. Defaults to Stop. See `Changing the Instance Initiated Shutdown Behavior <https://docs.aws.amazon.com/AWSEC2/latest/UserGuide/terminating-instances.html#Using_ChangingInstanceInitiatedShutdownBehavior/>`_.
     */
    public String getShutdownBehavior() {
        return shutdownBehavior != null ? shutdownBehavior.toLowerCase() : ShutdownBehavior.STOP.toString();
    }

    public void setShutdownBehavior(String shutdownBehavior) {
        this.shutdownBehavior = shutdownBehavior;
    }

    /**
     * Launch instance with the type of hardware you desire. See `Instance Types <https://docs.aws.amazon.com/AWSEC2/latest/UserGuide/instance-types.html/>`_. (Required)
     */
    public String getInstanceType() {
        return instanceType != null ? instanceType.toLowerCase() : instanceType;
    }

    public void setInstanceType(String instanceType) {
        this.instanceType = instanceType;
    }

    /**
     * Launch instance with the key name of an EC2 Key Pair. This is a certificate required to access your instance. See `Amazon EC2 Key Pairs < https://docs.aws.amazon.com/AWSEC2/latest/UserGuide/ec2-key-pairs.html/>`_. (Required)
     */
    public String getKeyName() {
        return keyName;
    }

    public void setKeyName(String keyName) {
        this.keyName = keyName;
    }

    /**
     * Enable or Disable monitoring for your instance. See `Monitoring Your Instances <https://docs.aws.amazon.com/AWSEC2/latest/UserGuide/using-cloudwatch.html/>`_.
     */
    public Boolean getEnableMonitoring() {
        if (enableMonitoring == null) {
            enableMonitoring = false;
        }
        return enableMonitoring;
    }

    public void setEnableMonitoring(Boolean enableMonitoring) {
        this.enableMonitoring = enableMonitoring;
    }

    /**
     * Launch instance with the security groups specified. See `Amazon EC2 Security Groups for Linux Instances <https://docs.aws.amazon.com/AWSEC2/latest/UserGuide/using-network-security.html/>`_. Required if Network Interface not configured.
     */
    public List<SecurityGroupResource> getSecurityGroups() {
        if (securityGroups == null) {
            securityGroups = new ArrayList<>();
        }

        return securityGroups;
    }

    public void setSecurityGroups(List<SecurityGroupResource> securityGroups) {
        this.securityGroups = securityGroups;
    }

    /**
     * Enable or Disable api termination of an instance. See `Enabling Termination Protection for an Instance <https://docs.aws.amazon.com/AWSEC2/latest/UserGuide/terminating-instances.html#Using_ChangingDisableAPITermination/>`_.
     */
    public Boolean getDisableApiTermination() {
        if (disableApiTermination == null) {
            disableApiTermination = false;
        }

        return disableApiTermination;
    }

    public void setDisableApiTermination(Boolean disableApiTermination) {
        this.disableApiTermination = disableApiTermination;
    }

    /**
     * Set user data for your instance. See `Instance Metadata and User Data <https://docs.aws.amazon.com/AWSEC2/latest/WindowsGuide/ec2-instance-metadata.html/>`_.
     */
    public String getUserData() {
        if (userData == null) {
            userData = "";
        } else {
            userData = userData.trim();
        }

        return userData;
    }

    public void setUserData(String userData) {
        this.userData = userData;
    }

    /**
     * Set Block device Mapping for the instances being launched using this template.
     */
    public List<BlockDeviceMappingResource> getBlockDeviceMapping() {
        if (blockDeviceMapping == null) {
            blockDeviceMapping = new ArrayList<>();
        }

        return blockDeviceMapping;
    }

    public void setBlockDeviceMapping(List<BlockDeviceMappingResource> blockDeviceMapping) {
        this.blockDeviceMapping = blockDeviceMapping;
    }

    /**
     * The capacity reservation for the instances being launched using this template.
     */
    public String getCapacityReservation() {
        if (capacityReservation == null) {
            capacityReservation = "none";
        }

        return capacityReservation;
    }

    public void setCapacityReservation(String capacityReservation) {
        this.capacityReservation = capacityReservation;
    }

    /**
     * Iam instance profile to be linked with the instances being launched using this template.
     */
    public InstanceProfileResource getInstanceProfile() {
        return instanceProfile;
    }

    public void setInstanceProfile(InstanceProfileResource instanceProfile) {
        this.instanceProfile = instanceProfile;
    }

    /**
     * A set of Network Interfaces to be attached to the instances being launched using this template. Required if Security Group not provided.
     */
    public Set<NetworkInterfaceResource> getNetworkInterfaces() {
        if (networkInterfaces == null) {
            networkInterfaces = new HashSet<>();
        }

        return networkInterfaces;
    }

    public void setNetworkInterfaces(Set<NetworkInterfaceResource> networkInterfaces) {
        this.networkInterfaces = networkInterfaces;
    }

    /**
     * The ID of the launch template.
     */
    @Id
    @Output
    public String getId() {
        return id;
    }

    public void setId(String id) {
        this.id = id;
    }

    /**
     * The version of the Launch Template.
     */
    @Output
    public Long getVersion() {
        return version;
    }

    public void setVersion(Long version) {
        this.version = version;
    }

    @Override
    protected String getResourceId() {
        return getId();
    }

    @Override
    public void copyFrom(LaunchTemplate launchTemplate) {
        setId(launchTemplate.launchTemplateId());
        setName(launchTemplate.launchTemplateName());
        setVersion(launchTemplate.latestVersionNumber());
    }

    @Override
    protected boolean doRefresh() {
        Ec2Client client = createClient(Ec2Client.class);

        LaunchTemplate launchTemplate = getLaunchTemplate(client);

        if (launchTemplate == null) {
            return false;
        }

        copyFrom(launchTemplate);

        return true;
    }

    @Override
    protected void doCreate(GyroUI ui, State state) {
        Ec2Client client = createClient(Ec2Client.class);

        validate(client);

        CreateLaunchTemplateResponse response = client.createLaunchTemplate(
            r -> r.launchTemplateName(getName())
                .launchTemplateData(
                    l -> l.cpuOptions(getCoreCount() > 0
                        ? o -> o.threadsPerCore(getThreadPerCore()).coreCount(getCoreCount()).build() : SdkBuilder::build)
                        .disableApiTermination(getDisableApiTermination())
                        .ebsOptimized(getEbsOptimized())
                        .hibernationOptions(o -> o.configured(getConfigureHibernateOption()))
                        .imageId(getAmiId())
                        .instanceType(getInstanceType())
                        .instanceInitiatedShutdownBehavior(getShutdownBehavior())
                        .keyName(getKeyName())
                        .monitoring(o -> o.enabled(getEnableMonitoring()))
<<<<<<< HEAD
                        .securityGroupIds(!getSecurityGroups().isEmpty() ? getSecurityGroups().stream().map(SecurityGroupResource::getGroupId).collect(Collectors.toList()) : null)
=======
                        .securityGroupIds(getSecurityGroups().stream().map(SecurityGroupResource::getId).collect(Collectors.toList()))
>>>>>>> 689d4782
                        .userData(new String(Base64.encodeBase64(getUserData().trim().getBytes())))
                        .blockDeviceMappings(!getBlockDeviceMapping().isEmpty() ?
                            getBlockDeviceMapping()
                                .stream()
                                .map(BlockDeviceMappingResource::getLaunchTemplateBlockDeviceMapping)
                                .collect(Collectors.toList()) : null
                        )
                        .capacityReservationSpecification(getCapacityReservationSpecification())
                        .iamInstanceProfile(getLaunchTemplateInstanceProfile())
<<<<<<< HEAD
                        .networkInterfaces(!getNetworkInterfaces().isEmpty() ? toNetworkInterfaceSpecificationRequest() : null)));
=======
                        .networkInterfaces(!getNetworkInterfaces().isEmpty()
                            ? getNetworkInterfaces().stream()
                            .map(o -> LaunchTemplateInstanceNetworkInterfaceSpecificationRequest.builder()
                                .networkInterfaceId(o.getId()).build())
                            .collect(Collectors.toList()) : null)));
>>>>>>> 689d4782

        setId(response.launchTemplate().launchTemplateId());
        setVersion(response.launchTemplate().latestVersionNumber());
    }

    @Override
    protected void doUpdate(GyroUI ui, State state, AwsResource config, Set<String> changedProperties) {

    }

    @Override
    public void delete(GyroUI ui, State state) {
        Ec2Client client = createClient(Ec2Client.class);

        client.deleteLaunchTemplate(r -> r.launchTemplateId(getId()));
    }

    private void validate(Ec2Client client) {
        if (ObjectUtils.isBlank(getInstanceType()) || InstanceType.fromValue(getInstanceType()).equals(InstanceType.UNKNOWN_TO_SDK_VERSION)) {
            throw new GyroException("The value - (" + getInstanceType() + ") is invalid for parameter Instance Type.");
        }

        if (getSecurityGroups().isEmpty() && getNetworkInterfaces().isEmpty()) {
            throw new GyroException("At least one security group or one network interface is required.");
        }

        if (!getSecurityGroups().isEmpty() && !getNetworkInterfaces().isEmpty()) {
            throw new GyroException("Either security group or network interface is to be provided, not both.");
        }

        if (!getCapacityReservation().equalsIgnoreCase("none")
            && !getCapacityReservation().equalsIgnoreCase("open")
            && !getCapacityReservation().startsWith("cr-")) {
            throw new GyroException("The value - (" + getCapacityReservation() + ") is invalid for parameter 'capacity-reservation'. "
                + "Valid values [ 'open', 'none', capacity reservation id like cr-% ]");
        }

        DescribeImagesRequest amiRequest;

        if (ObjectUtils.isBlank(getAmiId())) {
            if (ObjectUtils.isBlank(getAmiName())) {
                throw new GyroException("AMI name cannot be blank when AMI Id is not provided.");
            }

            amiRequest = DescribeImagesRequest.builder().filters(
                Collections.singletonList(Filter.builder().name("name").values(getAmiName()).build())
            ).build();

        } else {
            amiRequest = DescribeImagesRequest.builder().imageIds(getAmiId()).build();
        }

        try {
            DescribeImagesResponse response = client.describeImages(amiRequest);
            if (response.images().isEmpty()) {
                throw new GyroException("No AMI found for value - (" + getAmiName() + ") as an AMI Name.");
            }
            setAmiId(response.images().get(0).imageId());
        } catch (Ec2Exception ex) {
            if (ex.awsErrorDetails().errorCode().equalsIgnoreCase("InvalidAMIID.Malformed")) {
                throw new GyroException("No AMI found for value - (" + getAmiId() + ") as an AMI Id.");
            }

            throw ex;
        }
    }

    private LaunchTemplate getLaunchTemplate(Ec2Client client) {
        LaunchTemplate launchTemplate = null;

        if (ObjectUtils.isBlank(getId())) {
            throw new GyroException("id is missing, unable to load instance.");
        }

        try {
            DescribeLaunchTemplatesResponse response = client.describeLaunchTemplates(r -> r.launchTemplateIds(getId()));

            if (!response.launchTemplates().isEmpty()) {
                launchTemplate = response.launchTemplates().get(0);
            }

        } catch (Ec2Exception ex) {
            if (!ex.getLocalizedMessage().contains("does not exist")) {
                throw ex;
            }
        }

        return launchTemplate;
    }

    private LaunchTemplateCapacityReservationSpecificationRequest getCapacityReservationSpecification() {
        if (("none").equals(getCapacityReservation()) || ("open").equals(getCapacityReservation())) {
            return LaunchTemplateCapacityReservationSpecificationRequest.builder()
                .capacityReservationPreference(getCapacityReservation().toLowerCase())
                .build();
        } else {
            return LaunchTemplateCapacityReservationSpecificationRequest.builder()
                .capacityReservationTarget(r -> r.capacityReservationId(getCapacityReservation()))
                .build();
        }
    }

    private LaunchTemplateIamInstanceProfileSpecificationRequest getLaunchTemplateInstanceProfile() {
        if (getInstanceProfile() == null) {
            return null;
        }

        return LaunchTemplateIamInstanceProfileSpecificationRequest.builder()
            .arn(getInstanceProfile().getArn())
            .build();
    }

    private List<LaunchTemplateInstanceNetworkInterfaceSpecificationRequest> toNetworkInterfaceSpecificationRequest() {
        AtomicInteger deviceIndex = new AtomicInteger();
        return getNetworkInterfaces().stream().map(
            o -> LaunchTemplateInstanceNetworkInterfaceSpecificationRequest.builder().networkInterfaceId(o.getId()).deviceIndex(deviceIndex.getAndIncrement()).build()
        ).collect(Collectors.toList());
    }
}<|MERGE_RESOLUTION|>--- conflicted
+++ resolved
@@ -414,11 +414,7 @@
                         .instanceInitiatedShutdownBehavior(getShutdownBehavior())
                         .keyName(getKeyName())
                         .monitoring(o -> o.enabled(getEnableMonitoring()))
-<<<<<<< HEAD
-                        .securityGroupIds(!getSecurityGroups().isEmpty() ? getSecurityGroups().stream().map(SecurityGroupResource::getGroupId).collect(Collectors.toList()) : null)
-=======
-                        .securityGroupIds(getSecurityGroups().stream().map(SecurityGroupResource::getId).collect(Collectors.toList()))
->>>>>>> 689d4782
+                        .securityGroupIds(!getSecurityGroups().isEmpty() ? getSecurityGroups().stream().map(SecurityGroupResource::getId).collect(Collectors.toList()) : null)
                         .userData(new String(Base64.encodeBase64(getUserData().trim().getBytes())))
                         .blockDeviceMappings(!getBlockDeviceMapping().isEmpty() ?
                             getBlockDeviceMapping()
@@ -428,16 +424,7 @@
                         )
                         .capacityReservationSpecification(getCapacityReservationSpecification())
                         .iamInstanceProfile(getLaunchTemplateInstanceProfile())
-<<<<<<< HEAD
                         .networkInterfaces(!getNetworkInterfaces().isEmpty() ? toNetworkInterfaceSpecificationRequest() : null)));
-=======
-                        .networkInterfaces(!getNetworkInterfaces().isEmpty()
-                            ? getNetworkInterfaces().stream()
-                            .map(o -> LaunchTemplateInstanceNetworkInterfaceSpecificationRequest.builder()
-                                .networkInterfaceId(o.getId()).build())
-                            .collect(Collectors.toList()) : null)));
->>>>>>> 689d4782
-
         setId(response.launchTemplate().launchTemplateId());
         setVersion(response.launchTemplate().latestVersionNumber());
     }
