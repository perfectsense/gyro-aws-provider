--- conflicted
+++ resolved
@@ -95,21 +95,7 @@
     private IamInstanceProfileResource instanceProfile;
     private Set<NetworkInterfaceResource> networkInterfaces;
 
-<<<<<<< HEAD
-    private String instanceId;
-
-    @Id
-    @Output
-    public String getLaunchTemplateId() {
-        return launchTemplateId;
-    }
-
-    public void setLaunchTemplateId(String launchTemplateId) {
-        this.launchTemplateId = launchTemplateId;
-    }
-=======
     private Long version;
->>>>>>> d64ca166
 
     /**
      * The name of the launch template. (Required)
@@ -414,31 +400,31 @@
 
         CreateLaunchTemplateResponse response = client.createLaunchTemplate(
             r -> r.launchTemplateName(getLaunchTemplateName())
-            .launchTemplateData(
-                l -> l.cpuOptions(getCoreCount() > 0
-                    ? o -> o.threadsPerCore(getThreadPerCore()).coreCount(getCoreCount()).build() : SdkBuilder::build)
-                    .disableApiTermination(getDisableApiTermination())
-                    .ebsOptimized(getEbsOptimized())
-                    .hibernationOptions(o -> o.configured(getConfigureHibernateOption()))
-                    .imageId(getAmiId())
-                    .instanceType(getInstanceType())
-                    .instanceInitiatedShutdownBehavior(getShutdownBehavior())
-                    .keyName(getKeyName())
-                    .monitoring(o -> o.enabled(getEnableMonitoring()))
-                    .securityGroupIds(getSecurityGroups().stream().map(SecurityGroupResource::getGroupId).collect(Collectors.toList()))
-                    .userData(new String(Base64.encodeBase64(getUserData().trim().getBytes())))
-                    .blockDeviceMappings(!getBlockDeviceMapping().isEmpty() ?
-                        getBlockDeviceMapping()
-                            .stream()
-                            .map(BlockDeviceMappingResource::getLaunchTemplateBlockDeviceMapping)
-                            .collect(Collectors.toList()) : null
-                    )
-                    .capacityReservationSpecification(getCapacityReservationSpecification())
-                    .iamInstanceProfile(getLaunchTemplateInstanceProfile())
-                    .networkInterfaces(!getNetworkInterfaces().isEmpty()
-                        ? getNetworkInterfaces().stream()
+                .launchTemplateData(
+                    l -> l.cpuOptions(getCoreCount() > 0
+                        ? o -> o.threadsPerCore(getThreadPerCore()).coreCount(getCoreCount()).build() : SdkBuilder::build)
+                        .disableApiTermination(getDisableApiTermination())
+                        .ebsOptimized(getEbsOptimized())
+                        .hibernationOptions(o -> o.configured(getConfigureHibernateOption()))
+                        .imageId(getAmiId())
+                        .instanceType(getInstanceType())
+                        .instanceInitiatedShutdownBehavior(getShutdownBehavior())
+                        .keyName(getKeyName())
+                        .monitoring(o -> o.enabled(getEnableMonitoring()))
+                        .securityGroupIds(getSecurityGroups().stream().map(SecurityGroupResource::getGroupId).collect(Collectors.toList()))
+                        .userData(new String(Base64.encodeBase64(getUserData().trim().getBytes())))
+                        .blockDeviceMappings(!getBlockDeviceMapping().isEmpty() ?
+                            getBlockDeviceMapping()
+                                .stream()
+                                .map(BlockDeviceMappingResource::getLaunchTemplateBlockDeviceMapping)
+                                .collect(Collectors.toList()) : null
+                        )
+                        .capacityReservationSpecification(getCapacityReservationSpecification())
+                        .iamInstanceProfile(getLaunchTemplateInstanceProfile())
+                        .networkInterfaces(!getNetworkInterfaces().isEmpty()
+                            ? getNetworkInterfaces().stream()
                             .map(o -> LaunchTemplateInstanceNetworkInterfaceSpecificationRequest.builder()
-                                    .networkInterfaceId(o.getNetworkInterfaceId()).build())
+                                .networkInterfaceId(o.getNetworkInterfaceId()).build())
                             .collect(Collectors.toList()) : null)));
 
         setLaunchTemplateId(response.launchTemplate().launchTemplateId());
