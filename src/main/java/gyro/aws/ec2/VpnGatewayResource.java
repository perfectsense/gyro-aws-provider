--- conflicted
+++ resolved
@@ -2,19 +2,12 @@
 
 import com.psddev.dari.util.ObjectUtils;
 import gyro.aws.AwsResource;
-<<<<<<< HEAD
 import gyro.core.GyroException;
 import gyro.core.Wait;
-import gyro.core.resource.ResourceId;
-import gyro.core.resource.ResourceUpdatable;
-import gyro.core.resource.ResourceType;
-import gyro.core.resource.ResourceOutput;
-=======
+import gyro.core.resource.Id;
 import gyro.core.resource.Updatable;
 import gyro.core.Type;
 import gyro.core.resource.Output;
-import org.apache.commons.lang.StringUtils;
->>>>>>> 82afda54
 import software.amazon.awssdk.services.ec2.Ec2Client;
 import software.amazon.awssdk.services.ec2.model.CreateVpnGatewayResponse;
 import software.amazon.awssdk.services.ec2.model.DescribeVpnGatewaysResponse;
@@ -44,19 +37,10 @@
     private Long amazonSideAsn;
     private VpcResource vpc;
 
-<<<<<<< HEAD
     // Read-only
     private String vpnGatewayId;
-=======
-    @Output
-    public String getVpnGatewayId() {
-        return vpnGatewayId;
-    }
-
-    public void setVpnGatewayId(String vpnGatewayId) {
-        this.vpnGatewayId = vpnGatewayId;
-    }
->>>>>>> 82afda54
+
+
 
     /**
      * The private Autonomous System Number (ASN) for the Amazon side of a BGP session. If you're using a 16-bit ASN, it must be in the ``64512`` to ``65534`` range. If you're using a 32-bit ASN, it must be in the ``4200000000`` to ``4294967294`` range.
@@ -76,15 +60,9 @@
     /**
      * The VPC to create the security group in.
      */
-<<<<<<< HEAD
-    @ResourceUpdatable
+    @Updatable
     public VpcResource getVpc() {
         return vpc;
-=======
-    @Updatable
-    public String getVpcId() {
-        return vpcId;
->>>>>>> 82afda54
     }
 
     public void setVpc(VpcResource vpc) {
@@ -94,8 +72,8 @@
     /**
      * The id of the vpn gateway.
      */
-    @ResourceId
-    @ResourceOutput
+    @Id
+    @Output
     public String getVpnGatewayId() {
         return vpnGatewayId;
     }
