package gyro.aws.ec2;

import com.psddev.dari.util.ObjectUtils;
import gyro.aws.AwsResource;
import gyro.aws.Copyable;
import gyro.core.GyroException;
import gyro.core.GyroUI;
import gyro.core.Type;
import gyro.core.Wait;
import gyro.core.resource.Id;
import gyro.core.resource.Output;
import gyro.core.scope.State;
import software.amazon.awssdk.services.ec2.Ec2Client;
import software.amazon.awssdk.services.ec2.model.CreateInternetGatewayResponse;
import software.amazon.awssdk.services.ec2.model.DescribeInternetGatewaysResponse;
import software.amazon.awssdk.services.ec2.model.Ec2Exception;
import software.amazon.awssdk.services.ec2.model.InternetGateway;

import java.util.Set;
import java.util.concurrent.TimeUnit;

/**
 * Create an internet gateway.
 *
 * Example
 * -------
 *
 * .. code-block:: gyro
 *
 *     aws::internet-gateway example-gateway
 *         vpc: $(aws::vpc vpc-example)
 *     end
 */
@Type("internet-gateway")
public class InternetGatewayResource extends Ec2TaggableResource<InternetGateway> implements Copyable<InternetGateway> {

    private String id;
    private VpcResource vpc;

    /**
     * The VPC to create an internet gateway in. (Required)
     */
    public VpcResource getVpc() {
        return vpc;
    }

    public void setVpc(VpcResource vpc) {
        this.vpc = vpc;
    }

    /**
     * The ID of the Internet Gateway.
     */
    @Id
    @Output
    public String getId() {
        return id;
    }

    public void setId(String id) {
        this.id = id;
    }

    @Override
    protected String getResourceId() {
        return getId();
    }

    @Override
    public void copyFrom(InternetGateway internetGateway) {
        setId(internetGateway.internetGatewayId());

        if (!internetGateway.attachments().isEmpty() && !ObjectUtils.isBlank(internetGateway.attachments().get(0).vpcId())) {
            setVpc(findById(VpcResource.class, internetGateway.attachments().get(0).vpcId()));
        } else {
            setVpc(null);
        }
    }

    @Override
    public boolean doRefresh() {
        Ec2Client client = createClient(Ec2Client.class);

        InternetGateway internetGateway = getInternetGateway(client);

        if (internetGateway == null) {
            return false;
        }

        copyFrom(internetGateway);

        return true;
    }

    @Override
    protected void doCreate(GyroUI ui, State state) {
        Ec2Client client = createClient(Ec2Client.class);

        CreateInternetGatewayResponse response = client.createInternetGateway();

        setId(response.internetGateway().internetGatewayId());

        if (getVpc() != null) {
            client.attachInternetGateway(r -> r.internetGatewayId(getId())
                    .vpcId(getVpc().getVpcId())
            );
        }
    }

    @Override
    protected void doUpdate(GyroUI ui, State state, AwsResource config, Set<String> changedProperties) {

    }

    @Override
    public void delete(GyroUI ui, State state) {
        Ec2Client client = createClient(Ec2Client.class);

        InternetGateway internetGateway = getInternetGateway(client);

        if (internetGateway != null && !internetGateway.attachments().isEmpty()) {
            Wait.atMost(1, TimeUnit.MINUTES)
                .checkEvery(2, TimeUnit.SECONDS)
                .prompt(false)
                .until(() -> {
                    try {
                        client.detachInternetGateway(
                            r -> r.internetGatewayId(getId()).vpcId(internetGateway.attachments().get(0).vpcId())
                        );
                    } catch (Ec2Exception e) {
                        // DependencyViolation should be retried since this resource may be waiting for a
                        // previously deleted resource to finish deleting.
                        if ("DependencyViolation".equals(e.awsErrorDetails().errorCode())) {
                            return false;
                        }
                    }

                    return true;
                }
            );
        }

        client.deleteInternetGateway(r -> r.internetGatewayId(getId()));
    }

<<<<<<< HEAD
    @Override
    public String toDisplayString() {
        StringBuilder sb = new StringBuilder();

        sb.append("internet gateway");

        if (getId() != null) {
            sb.append(" - ").append(getId());

        }

        return sb.toString();
    }

=======
>>>>>>> 69555001
    private InternetGateway getInternetGateway(Ec2Client client) {
        InternetGateway internetGateway = null;

        if (ObjectUtils.isBlank(getId())) {
            throw new GyroException("id is missing, unable to load internet gateway.");
        }

        try {
            DescribeInternetGatewaysResponse response = client.describeInternetGateways(
                r -> r.internetGatewayIds(getId())
            );

            if (!response.internetGateways().isEmpty()) {
                internetGateway = response.internetGateways().get(0);
            }

        } catch (Ec2Exception ex) {
            if (!ex.getLocalizedMessage().contains("does not exist")) {
                throw ex;
            }
        }

        return internetGateway;
    }
}<|MERGE_RESOLUTION|>--- conflicted
+++ resolved
@@ -143,23 +143,6 @@
         client.deleteInternetGateway(r -> r.internetGatewayId(getId()));
     }
 
-<<<<<<< HEAD
-    @Override
-    public String toDisplayString() {
-        StringBuilder sb = new StringBuilder();
-
-        sb.append("internet gateway");
-
-        if (getId() != null) {
-            sb.append(" - ").append(getId());
-
-        }
-
-        return sb.toString();
-    }
-
-=======
->>>>>>> 69555001
     private InternetGateway getInternetGateway(Ec2Client client) {
         InternetGateway internetGateway = null;
 
