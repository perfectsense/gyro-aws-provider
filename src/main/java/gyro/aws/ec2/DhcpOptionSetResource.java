package gyro.aws.ec2;

import com.psddev.dari.util.ObjectUtils;
import gyro.aws.AwsResource;
import gyro.aws.Copyable;
import gyro.core.GyroException;
import gyro.core.GyroUI;
import gyro.core.Type;
import gyro.core.resource.Id;
import gyro.core.resource.Output;
import gyro.core.scope.State;
import software.amazon.awssdk.services.ec2.Ec2Client;
import software.amazon.awssdk.services.ec2.model.AttributeValue;
import software.amazon.awssdk.services.ec2.model.CreateDhcpOptionsResponse;
import software.amazon.awssdk.services.ec2.model.DescribeDhcpOptionsResponse;
import software.amazon.awssdk.services.ec2.model.DhcpConfiguration;
import software.amazon.awssdk.services.ec2.model.DhcpOptions;
import software.amazon.awssdk.services.ec2.model.Ec2Exception;
import software.amazon.awssdk.services.ec2.model.NewDhcpConfiguration;

import java.util.ArrayList;
import java.util.Collection;
import java.util.Collections;
import java.util.HashSet;
import java.util.List;
import java.util.Set;
import java.util.stream.Collectors;

/**
 * Creates a DHCP option set with the specified options.
 *
 * Example
 * -------
 *
 * .. code-block:: gyro
 *
 *     aws::dhcp-option example-dhcp
 *         domain-name: example.com
 *         domain-name-servers: [192.168.1.1, 192.168.1.2]
 *         ntp-servers: [10.2.5.1]
 *         netbios-name-servers: [192.168.1.1, 192.168.1.2]
 *         netbios-node-type: 2
 *     end
 */

@Type("dhcp-option")
public class DhcpOptionSetResource extends Ec2TaggableResource<DhcpOptions> implements Copyable<DhcpOptions> {

    private String id;
    private String domainName;
    private Set<String> domainNameServers;
    private Set<String> ntpServers;
    private Set<String> netbiosNameServers;
    private String netbiosNodeType;

    private static final String CONFIG_DOMAIN_NAME = "domain-name";
    private static final String CONFIG_DOMAIN_NAME_SERVERS = "domain-name-servers";
    private static final String CONFIG_NTP_SERVERS = "ntp-servers";
    private static final String CONFIG_NETBIOS_SERVERS = "netbios-name-servers";
    private static final String CONFIG_NETBIOS_NODE_TYPE = "netbios-node-type";

    /**
     * The domain name for the DHCP option set.
     */
    public String getDomainName() {
        return domainName;
    }

    public void setDomainName(String domainName) {
        this.domainName = domainName;
    }

    /**
     * A list of domain name servers for the DHCP option set.
     */
    public Set<String> getDomainNameServers() {
        if (domainNameServers == null) {
            domainNameServers = new HashSet<>();
        }

        return domainNameServers;
    }

    public void setDomainNameServers(Set<String> domainNameServers) {
        this.domainNameServers = domainNameServers;
    }

    /**
     * A list of ntp servers for the DHCP option set.
     */
    public Set<String> getNtpServers() {
        if (ntpServers == null) {
            ntpServers = new HashSet<>();
        }

        return ntpServers;
    }

    public void setNtpServers(Set<String> ntpServers) {
        this.ntpServers = ntpServers;
    }

    /**
     * A list of ntp bios servers for the DHCP option set.
     */
    public Set<String> getNetbiosNameServers() {
        if (netbiosNameServers == null) {
            netbiosNameServers = new HashSet<>();
        }

        return netbiosNameServers;
    }

    public void setNetbiosNameServers(Set<String> netbiosNameServers) {
        this.netbiosNameServers = netbiosNameServers;
    }

    /**
     * The ntp bios node type for the DHCP option set.
     */
    public String getNetbiosNodeType() {
        return netbiosNodeType;
    }

    public void setNetbiosNodeType(String netbiosNodeType) {
        this.netbiosNodeType = netbiosNodeType;
    }

    /**
     * The ID of a custom DHCP option set. See `DHCP Options Sets <https://docs.aws.amazon.com/vpc/latest/userguide/VPC_DHCP_Options.html/>`_.
     */
    @Id
    @Output
    public String getId() {
        return id;
    }

    public void setId(String id) {
        this.id = id;
    }

    @Override
    protected String getResourceId() {
        return getId();
    }

    @Override
    public void copyFrom(DhcpOptions dhcpOptions) {
        setId(dhcpOptions.dhcpOptionsId());

        for (DhcpConfiguration config : dhcpOptions.dhcpConfigurations()) {
            if (config.key().equals(CONFIG_DOMAIN_NAME)) {
                setDomainName(!config.values().isEmpty() ? config.values().get(0).value() : null);
            }
            if (config.key().equals(CONFIG_DOMAIN_NAME_SERVERS)) {
                setDomainNameServers(config.values().stream().map(AttributeValue::value).collect(Collectors.toSet()));
            }
            if (config.key().equals(CONFIG_NTP_SERVERS)) {
                setNtpServers(config.values().stream().map(AttributeValue::value).collect(Collectors.toSet()));
            }
            if (config.key().equals(CONFIG_NETBIOS_SERVERS)) {
                setNetbiosNameServers(config.values().stream().map(AttributeValue::value).collect(Collectors.toSet()));
            }
            if (config.key().equals(CONFIG_NETBIOS_NODE_TYPE)) {
                setNetbiosNodeType(!config.values().isEmpty() ? config.values().get(0).value() : null);
            }
        }
    }

    @Override
    public boolean doRefresh() {
        Ec2Client client = createClient(Ec2Client.class);

        DhcpOptions dhcpOptions = getDhcpOptions(client);

        if (dhcpOptions == null) {
            return false;
        }

        copyFrom(dhcpOptions);

        return true;
    }

    @Override
    protected void doCreate(GyroUI ui, State state) {
        Collection<NewDhcpConfiguration> configs = new ArrayList<>();
        addDhcpConfiguration(configs, CONFIG_DOMAIN_NAME, !ObjectUtils.isBlank(getDomainName()) ? Collections.singletonList(getDomainName()) : new ArrayList<>());
        addDhcpConfiguration(configs, CONFIG_DOMAIN_NAME_SERVERS, new ArrayList<>(getDomainNameServers()));
        addDhcpConfiguration(configs, CONFIG_NTP_SERVERS, new ArrayList<>(getNtpServers()));
        addDhcpConfiguration(configs, CONFIG_NETBIOS_SERVERS, new ArrayList<>(getNetbiosNameServers()));
        addDhcpConfiguration(configs, CONFIG_NETBIOS_NODE_TYPE, !ObjectUtils.isBlank(getNetbiosNodeType()) ? Collections.singletonList(getNetbiosNodeType()) : new ArrayList<>());

        Ec2Client client = createClient(Ec2Client.class);

        CreateDhcpOptionsResponse response = client.createDhcpOptions(
            r -> r.dhcpConfigurations(configs)
        );

        String optionsId = response.dhcpOptions().dhcpOptionsId();
        setId(optionsId);
    }

    @Override
    protected void doUpdate(GyroUI ui, State state, AwsResource current, Set<String> changedProperties) {
    }

    @Override
    public void delete(GyroUI ui, State state) {
        Ec2Client client = createClient(Ec2Client.class);

        client.deleteDhcpOptions(r -> r.dhcpOptionsId(getId()));
    }

<<<<<<< HEAD
    @Override
    public String toDisplayString() {
        StringBuilder sb = new StringBuilder();

        sb.append("dhcp options");

        if (!ObjectUtils.isBlank(getId())) {
            sb.append(" - ").append(getId());
        }

        return sb.toString();
    }

=======
>>>>>>> 69555001
    private void addDhcpConfiguration(Collection<NewDhcpConfiguration> dhcpConfigurations, String configName, List<String> newConfiguration) {
        if (!newConfiguration.isEmpty()) {
            NewDhcpConfiguration dhcpConfiguration = NewDhcpConfiguration.builder()
                .key(configName)
                .values(newConfiguration)
                .build();
            dhcpConfigurations.add(dhcpConfiguration);
        }
    }

    private DhcpOptions getDhcpOptions(Ec2Client client) {
        DhcpOptions dhcpOptions = null;

        if (ObjectUtils.isBlank(getId())) {
            throw new GyroException("id is missing, unable to load dhcp options.");
        }

        try {
            DescribeDhcpOptionsResponse response = client.describeDhcpOptions(r -> r.dhcpOptionsIds(getId()));

            if (!response.dhcpOptions().isEmpty()) {
                dhcpOptions = response.dhcpOptions().get(0);
            }

        } catch (Ec2Exception ex) {
            if (!ex.getLocalizedMessage().contains("does not exist")) {
                throw ex;
            }
        }

        return dhcpOptions;
    }
}<|MERGE_RESOLUTION|>--- conflicted
+++ resolved
@@ -212,22 +212,6 @@
         client.deleteDhcpOptions(r -> r.dhcpOptionsId(getId()));
     }
 
-<<<<<<< HEAD
-    @Override
-    public String toDisplayString() {
-        StringBuilder sb = new StringBuilder();
-
-        sb.append("dhcp options");
-
-        if (!ObjectUtils.isBlank(getId())) {
-            sb.append(" - ").append(getId());
-        }
-
-        return sb.toString();
-    }
-
-=======
->>>>>>> 69555001
     private void addDhcpConfiguration(Collection<NewDhcpConfiguration> dhcpConfigurations, String configName, List<String> newConfiguration) {
         if (!newConfiguration.isEmpty()) {
             NewDhcpConfiguration dhcpConfiguration = NewDhcpConfiguration.builder()
