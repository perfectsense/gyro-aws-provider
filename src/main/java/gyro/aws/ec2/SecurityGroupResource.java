package gyro.aws.ec2;

import com.psddev.dari.util.ObjectUtils;
import gyro.aws.AwsResource;
import gyro.aws.Copyable;
import gyro.core.GyroException;
import gyro.core.GyroUI;
import gyro.core.Wait;
import gyro.core.resource.Id;
import gyro.core.resource.Updatable;
import gyro.core.Type;
import gyro.core.resource.Output;
import gyro.core.scope.State;
import software.amazon.awssdk.services.ec2.Ec2Client;
import software.amazon.awssdk.services.ec2.model.CreateSecurityGroupResponse;
import software.amazon.awssdk.services.ec2.model.DescribeSecurityGroupsResponse;
import software.amazon.awssdk.services.ec2.model.Ec2Exception;
import software.amazon.awssdk.services.ec2.model.IpPermission;
import software.amazon.awssdk.services.ec2.model.IpRange;
import software.amazon.awssdk.services.ec2.model.Ipv6Range;
import software.amazon.awssdk.services.ec2.model.SecurityGroup;
import software.amazon.awssdk.services.ec2.model.UserIdGroupPair;

import java.util.ArrayList;
import java.util.List;
import java.util.Set;
import java.util.concurrent.TimeUnit;

/**
 * Create a security group with specified rules.
 *
 * Example
 * -------
 *
 * .. code-block:: gyro
 *
 *     aws::security-group security-group-example
 *         name: "security-group-example"
 *         vpc: $(aws::vpc vpc-security-group-example)
 *         description: "security group example"
 *
 *         ingress
 *             description: "allow inbound http traffic"
 *             cidr-block: "0.0.0.0/0"
 *             protocol: "TCP"
 *             from-port: 80
 *             to-port: 80
 *         end
 *     end
 */
@Type("security-group")
public class SecurityGroupResource extends Ec2TaggableResource<SecurityGroup> implements Copyable<SecurityGroup> {

    private String name;
    private VpcResource vpc;
    private String description;
    private List<SecurityGroupIngressRuleResource> ingress;
    private List<SecurityGroupEgressRuleResource> egress;
    private Boolean keepDefaultEgressRules;

    // Read-only
    private String id;
    private String ownerId;

    /**
     * The name of the Security Group. (Required)
     */
    public String getName() {
        return name;
    }

    public void setName(String name) {
        this.name = name;
    }

    /**
     * The VPC to create the Security Group in. (Required)
     */
    public VpcResource getVpc() {
        return vpc;
    }

    public void setVpc(VpcResource vpc) {
        this.vpc = vpc;
    }

    /**
     * The description of this Security Group.
     */
    public String getDescription() {
        return description;
    }

    public void setDescription(String description) {
        this.description = description;
    }

    /**
     * A list of ingress rules to block inbound traffic.
     *
     * @subresource gyro.aws.ec2.SecurityGroupIngressRuleResource
     */
    public List<SecurityGroupIngressRuleResource> getIngress() {
        if (ingress == null) {
            ingress = new ArrayList<>();
        }

        return ingress;
    }

    public void setIngress(List<SecurityGroupIngressRuleResource> ingress) {
        this.ingress = ingress;
    }

    /**
     * A list of egress rules to block outbound traffic.
     *
     * @subresource gyro.aws.ec2.SecurityGroupEgressRuleResource
     */
    public List<SecurityGroupEgressRuleResource> getEgress() {
        if (egress == null) {
            egress = new ArrayList<>();
        }

        return egress;
    }

    public void setEgress(List<SecurityGroupEgressRuleResource> egress) {
        this.egress = egress;
    }

    /**
     * Whether to keep the default egress rule. If false, the rule will be deleted.
     */
    @Updatable
    public boolean isKeepDefaultEgressRules() {
        if (keepDefaultEgressRules == null) {
            keepDefaultEgressRules = true;
        }

        return keepDefaultEgressRules;
    }

    public void setKeepDefaultEgressRules(boolean keepDefaultEgressRules) {
        this.keepDefaultEgressRules = keepDefaultEgressRules;
    }

    /**
     * The ID of the Security Group.
     */
    @Id
    @Output
    public String getId() {
        return id;
    }

    public void setId(String id) {
        this.id = id;
    }

    /**
     * The owner ID of the Security Group.
     */
    @Output
    public String getOwnerId() {
        return ownerId;
    }

    public void setOwnerId(String ownerId) {
        this.ownerId = ownerId;
    }

    @Override
    protected String getResourceId() {
        return getId();
    }

    @Override
    public void copyFrom(SecurityGroup group) {
        setVpc(findById(VpcResource.class, group.vpcId()));
        setId(group.groupId());
        setOwnerId(group.ownerId());
        setDescription(group.description());

        getEgress().clear();
        for (IpPermission permission : group.ipPermissionsEgress()) {
            if (isKeepDefaultEgressRules() && permission.ipProtocol().equals("-1")
                && permission.fromPort() == null && permission.toPort() == null
                && permission.ipRanges().get(0).cidrIp().equals("0.0.0.0/0")) {
                continue;
            }

            for (IpRange ipRange : permission.ipRanges()) {
                SecurityGroupEgressRuleResource rule = newSubresource(SecurityGroupEgressRuleResource.class);
                rule.copyPortProtocol(permission);
                rule.setCidrBlock(ipRange.cidrIp());
                rule.setDescription(ipRange.description());
                getEgress().add(rule);
            }

            for (Ipv6Range ipRange : permission.ipv6Ranges()) {
                SecurityGroupEgressRuleResource rule = newSubresource(SecurityGroupEgressRuleResource.class);
                rule.copyPortProtocol(permission);
                rule.setIpv6CidrBlock(ipRange.cidrIpv6());
                rule.setDescription(ipRange.description());
                getEgress().add(rule);
            }

            for (UserIdGroupPair groupPair : permission.userIdGroupPairs()) {
                SecurityGroupEgressRuleResource rule = newSubresource(SecurityGroupEgressRuleResource.class);
                rule.copyPortProtocol(permission);
                rule.setSecurityGroup(findById(SecurityGroupResource.class, groupPair.groupId()));
                rule.setDescription(groupPair.description());
                getEgress().add(rule);
            }
        }

        getIngress().clear();
        for (IpPermission permission : group.ipPermissions()) {
            for (IpRange ipRange : permission.ipRanges()) {
                SecurityGroupIngressRuleResource rule = newSubresource(SecurityGroupIngressRuleResource.class);
                rule.copyPortProtocol(permission);
                rule.setCidrBlock(ipRange.cidrIp());
                rule.setDescription(ipRange.description());
                getIngress().add(rule);
            }

            for (Ipv6Range ipRange : permission.ipv6Ranges()) {
                SecurityGroupIngressRuleResource rule = newSubresource(SecurityGroupIngressRuleResource.class);
                rule.copyPortProtocol(permission);
                rule.setIpv6CidrBlock(ipRange.cidrIpv6());
                rule.setDescription(ipRange.description());
                getIngress().add(rule);
            }

            for (UserIdGroupPair groupPair : permission.userIdGroupPairs()) {
                SecurityGroupIngressRuleResource rule = newSubresource(SecurityGroupIngressRuleResource.class);
                rule.copyPortProtocol(permission);
                rule.setSecurityGroup(findById(SecurityGroupResource.class, groupPair.groupId()));
                rule.setDescription(groupPair.description());
                getIngress().add(rule);
            }
        }
    }

    @Override
    protected boolean doRefresh() {
        Ec2Client client = createClient(Ec2Client.class);

        SecurityGroup group = getSecurityGroup(client);

        if (group == null) {
            return false;
        }

        copyFrom(group);

        return true;
    }

    @Override
    protected void doCreate(GyroUI ui, State state) {
        Ec2Client client = createClient(Ec2Client.class);

        CreateSecurityGroupResponse response = client.createSecurityGroup(
            r -> r.vpcId(getVpc().getId()).description(getDescription()).groupName(getName())
        );

        setId(response.groupId());

        if (!isKeepDefaultEgressRules()) {
            deleteDefaultEgressRule(client);
        }
    }

    @Override
    protected void doUpdate(GyroUI ui, State state, AwsResource config, Set<String> changedProperties) {
        SecurityGroupResource current = (SecurityGroupResource) config;

        if (!current.isKeepDefaultEgressRules() && isKeepDefaultEgressRules()) {
            throw new GyroException("Default rule removed. Cannot be undone.");
        }

        if (current.isKeepDefaultEgressRules() && !isKeepDefaultEgressRules()) {
            if (getEgress()
                .stream()
                .noneMatch(
                    o -> o.getToPort() == null
                        && o.getFromPort() == null
                        && o.getProtocol().equals("-1")
                        && !ObjectUtils.isBlank(o.getCidrBlock())
                        && o.getCidrBlock().equals("0.0.0.0/0"))
            ) {

                deleteDefaultEgressRule(createClient(Ec2Client.class));
            }
        }
    }

    @Override
    public void delete(GyroUI ui, State state) {
        Ec2Client client = createClient(Ec2Client.class);

        Wait.atMost(1, TimeUnit.MINUTES)
            .checkEvery(2, TimeUnit.SECONDS)
            .prompt(false)
            .until(() -> {
                    try {
                        client.deleteSecurityGroup(r -> r.groupId(getId()));
                    } catch (Ec2Exception e) {
                        // DependencyViolation should be retried since this resource may be waiting for a
                        // previously deleted resource to finish deleting.
                        if ("DependencyViolation".equals(e.awsErrorDetails().errorCode())) {
                            return false;
                        }
                    }

                    return true;
                }
            );
    }

    private SecurityGroup getSecurityGroup(Ec2Client client) {
        SecurityGroup securityGroup = null;

        if (ObjectUtils.isBlank(getId())) {
            throw new GyroException("id is missing, unable to load security group.");
        }

        if (getVpc() == null) {
            throw new GyroException("vpc is missing, unable to load security group.");
        }

        try {
            DescribeSecurityGroupsResponse response = client.describeSecurityGroups(
                r -> r.filters(
                    f -> f.name("group-id").values(getId()),
                    f -> f.name("vpc-id").values(getVpc().getId())
                )
            );

            if (!response.securityGroups().isEmpty()) {
                securityGroup = response.securityGroups().get(0);
            }

        } catch (Ec2Exception ex) {
            if (!ex.getLocalizedMessage().contains("does not exist")) {
                throw ex;
            }
        }

        return securityGroup;
    }

    private void deleteDefaultEgressRule(Ec2Client client) {
        SecurityGroup group = getSecurityGroup(client);

        IpPermission permission = group.ipPermissionsEgress().stream().filter(o -> o.ipProtocol().equals("-1")
            && o.fromPort() == null && o.toPort() == null
            && o.ipRanges().get(0).cidrIp().equals("0.0.0.0/0")).findFirst().orElse(null);

<<<<<<< HEAD
        if (permission != null) {
            SecurityGroupEgressRuleResource defaultRule = newSubresource(SecurityGroupEgressRuleResource.class);
            defaultRule.copyPortProtocol(permission);
            defaultRule.setDescription(permission.ipRanges().get(0).description());
            defaultRule.setCidrBlock("0.0.0.0/0");
            defaultRule.delete(client, getGroupId());
        }
=======
        SecurityGroupEgressRuleResource defaultRule = newSubresource(SecurityGroupEgressRuleResource.class);
        defaultRule.copyFrom(permission);
        defaultRule.delete(client, getId());
>>>>>>> 34eecd0b
    }
}<|MERGE_RESOLUTION|>--- conflicted
+++ resolved
@@ -359,18 +359,12 @@
             && o.fromPort() == null && o.toPort() == null
             && o.ipRanges().get(0).cidrIp().equals("0.0.0.0/0")).findFirst().orElse(null);
 
-<<<<<<< HEAD
         if (permission != null) {
             SecurityGroupEgressRuleResource defaultRule = newSubresource(SecurityGroupEgressRuleResource.class);
             defaultRule.copyPortProtocol(permission);
             defaultRule.setDescription(permission.ipRanges().get(0).description());
             defaultRule.setCidrBlock("0.0.0.0/0");
-            defaultRule.delete(client, getGroupId());
-        }
-=======
-        SecurityGroupEgressRuleResource defaultRule = newSubresource(SecurityGroupEgressRuleResource.class);
-        defaultRule.copyFrom(permission);
-        defaultRule.delete(client, getId());
->>>>>>> 34eecd0b
+            defaultRule.delete(client, getId());
+        }
     }
 }