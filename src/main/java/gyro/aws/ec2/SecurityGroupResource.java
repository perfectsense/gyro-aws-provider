package gyro.aws.ec2;

import com.psddev.dari.util.ObjectUtils;
import gyro.aws.AwsResource;
<<<<<<< HEAD
=======
import gyro.aws.Copyable;
import gyro.core.GyroException;
import gyro.core.resource.Id;
import gyro.core.resource.Updatable;
>>>>>>> 3d05df6a
import gyro.core.Type;
import gyro.core.resource.Id;
import gyro.core.resource.Output;
import gyro.core.resource.Updatable;

import software.amazon.awssdk.services.ec2.Ec2Client;
import software.amazon.awssdk.services.ec2.model.CreateSecurityGroupResponse;
import software.amazon.awssdk.services.ec2.model.DescribeSecurityGroupsResponse;
import software.amazon.awssdk.services.ec2.model.Ec2Exception;
import software.amazon.awssdk.services.ec2.model.IpPermission;
import software.amazon.awssdk.services.ec2.model.SecurityGroup;

import java.util.ArrayList;
import java.util.List;
import java.util.Set;

/**
 * Create a security group with specified rules.
 *
 * Example
 * -------
 *
 * .. code-block:: gyro
 *
 *     aws::security-group security-group-example
 *         group-name: "security-group-example"
 *         vpc: $(aws::vpc vpc-security-group-example)
 *         description: "security group example"
 *
 *         ingress
 *             description: "allow inbound http traffic"
 *             cidr-blocks: ["0.0.0.0/0"]
 *             protocol: "TCP"
 *             from-port: 80
 *             to-port: 80
 *         end
 *     end
 */
@Type("security-group")
public class SecurityGroupResource extends Ec2TaggableResource<SecurityGroup> implements Copyable<SecurityGroup> {

    private String groupName;
    private VpcResource vpc;
    private String description;
    private List<SecurityGroupIngressRuleResource> ingress;
    private List<SecurityGroupEgressRuleResource> egress;
    private Boolean keepDefaultEgressRules;

    // Read-only
    private String groupId;
    private String ownerId;

    /**
     * The name of the Security Group. (Required)
     */
    public String getGroupName() {
        return groupName;
    }

    public void setGroupName(String groupName) {
        this.groupName = groupName;
    }

    /**
<<<<<<< HEAD
     * The VPC to associate this security group with.
=======
     * The VPC to create the Security Group in. (Required)
>>>>>>> 3d05df6a
     */
    public VpcResource getVpc() {
        return vpc;
    }

    public void setVpc(VpcResource vpc) {
        this.vpc = vpc;
    }

    /**
     * The description of this Security Group.
     */
    public String getDescription() {
        return description;
    }

    public void setDescription(String description) {
        this.description = description;
    }

    /**
     * A list of ingress rules to block inbound traffic.
     *
     * @subresource gyro.aws.ec2.SecurityGroupIngressRuleResource
     */
    public List<SecurityGroupIngressRuleResource> getIngress() {
        if (ingress == null) {
            ingress = new ArrayList<>();
        }

        return ingress;
    }

    public void setIngress(List<SecurityGroupIngressRuleResource> ingress) {
        this.ingress = ingress;
    }

    /**
     * A list of egress rules to block outbound traffic.
     *
     * @subresource gyro.aws.ec2.SecurityGroupEgressRuleResource
     */
    public List<SecurityGroupEgressRuleResource> getEgress() {
        if (egress == null) {
            egress = new ArrayList<>();
        }

        return egress;
    }

    public void setEgress(List<SecurityGroupEgressRuleResource> egress) {
        this.egress = egress;
    }

    /**
     * Whether to keep the default egress rule. If false, the rule will be deleted.
     */
    @Updatable
    public boolean isKeepDefaultEgressRules() {
        if (keepDefaultEgressRules == null) {
            keepDefaultEgressRules = true;
        }

        return keepDefaultEgressRules;
    }

    public void setKeepDefaultEgressRules(boolean keepDefaultEgressRules) {
        this.keepDefaultEgressRules = keepDefaultEgressRules;
    }

<<<<<<< HEAD
=======
    /**
     * The ID of the Security Group.
     */
    @Id
>>>>>>> 3d05df6a
    @Output
    @Id
    public String getGroupId() {
        return groupId;
    }

    public void setGroupId(String groupId) {
        this.groupId = groupId;
    }

    /**
     * The owner ID of the Security Group.
     */
    @Output
    public String getOwnerId() {
        return ownerId;
    }

    public void setOwnerId(String ownerId) {
        this.ownerId = ownerId;
    }

    @Override
    protected String getId() {
        return getGroupId();
    }

    @Override
    public void copyFrom(SecurityGroup group) {
        setVpc(findById(VpcResource.class, group.vpcId()));
        setGroupId(group.groupId());
        setOwnerId(group.ownerId());
        setDescription(group.description());

        getEgress().clear();
        for (IpPermission permission : group.ipPermissionsEgress()) {
            if (isKeepDefaultEgressRules() && permission.ipProtocol().equals("-1")
                && permission.fromPort() == null && permission.toPort() == null
                && permission.ipRanges().get(0).cidrIp().equals("0.0.0.0/0")) {
                continue;
            }

<<<<<<< HEAD
        if (getVpc() != null) {
            Filter vpcFilter = Filter.builder().name("vpc-id").values(getVpc().getVpcId()).build();
            filters.add(vpcFilter);
=======
            SecurityGroupEgressRuleResource rule = newSubresource(SecurityGroupEgressRuleResource.class);
            rule.copyFrom(permission);
            getEgress().add(rule);
>>>>>>> 3d05df6a
        }

        getIngress().clear();
        for (IpPermission permission : group.ipPermissions()) {
            SecurityGroupIngressRuleResource rule = newSubresource(SecurityGroupIngressRuleResource.class);
            rule.copyFrom(permission);
            getIngress().add(rule);
        }
    }

<<<<<<< HEAD
        for (SecurityGroup group : response.securityGroups()) {
            setOwnerId(group.ownerId());
            setVpc(findById(VpcResource.class, group.vpcId()));
            setDescription(group.description());

            getEgress().clear();
            for (IpPermission permission : group.ipPermissionsEgress()) {
                if (isKeepDefaultEgressRules() && permission.ipProtocol().equals("-1")
                    && permission.fromPort() == null && permission.toPort() == null
                    && permission.ipRanges().get(0).cidrIp().equals("0.0.0.0/0")) {
                    continue;
                }

                SecurityGroupEgressRuleResource rule = new SecurityGroupEgressRuleResource(permission);
                getEgress().add(rule);
            }
=======
    @Override
    protected boolean doRefresh() {
        Ec2Client client = createClient(Ec2Client.class);
>>>>>>> 3d05df6a

        SecurityGroup group = getSecurityGroup(client);

        if (group == null) {
            return false;
        }

        copyFrom(group);

        return true;
    }

    @Override
    protected void doCreate() {
        Ec2Client client = createClient(Ec2Client.class);

        CreateSecurityGroupResponse response = client.createSecurityGroup(
<<<<<<< HEAD
            r -> r.vpcId(getVpc().getVpcId()).description(getDescription()).groupName(getGroupName())
=======
            r -> r.vpcId(getVpc().getId()).description(getDescription()).groupName(getGroupName())
>>>>>>> 3d05df6a
        );

        setGroupId(response.groupId());

        if (!isKeepDefaultEgressRules()) {
            deleteDefaultEgressRule(client);
        }
    }

    @Override
    protected void doUpdate(AwsResource config, Set<String> changedProperties) {
        SecurityGroupResource current = (SecurityGroupResource) config;

        if (!current.isKeepDefaultEgressRules() && isKeepDefaultEgressRules()) {
            throw new GyroException("Default rule removed. Cannot be undone.");
        }

        if (current.isKeepDefaultEgressRules() && !isKeepDefaultEgressRules()) {
            if (getEgress()
                .stream()
                .noneMatch(
                    o -> o.getToPort() == null
                        && o.getFromPort() == null
                        && o.getProtocol().equals("-1")
                        && o.getCidrBlocks().contains("0.0.0.0/0"))
                ) {

                deleteDefaultEgressRule(createClient(Ec2Client.class));
            }
        }
    }

    @Override
    public void delete() {
        Ec2Client client = createClient(Ec2Client.class);

        client.deleteSecurityGroup(r -> r.groupId(getGroupId()));
    }

    @Override
    public String toDisplayString() {
        StringBuilder sb = new StringBuilder();

        sb.append("security group");

        if (!ObjectUtils.isBlank(getGroupName())) {
            sb.append(" - ").append(getGroupName());
        }

        if (!ObjectUtils.isBlank(getGroupId())) {
            sb.append(" ").append(getGroupId());
        }

        return sb.toString();
    }

    private SecurityGroup getSecurityGroup(Ec2Client client) {
        SecurityGroup securityGroup = null;

        if (ObjectUtils.isBlank(getGroupId())) {
            throw new GyroException("group-id is missing, unable to load security group.");
        }

        if (getVpc() == null) {
            throw new GyroException("vpc is missing, unable to load security group.");
        }

        try {
            DescribeSecurityGroupsResponse response = client.describeSecurityGroups(
                r -> r.filters(
                    f -> f.name("group-id").values(getGroupId()),
                    f -> f.name("vpc-id").values(getVpc().getId())
                )
            );

            if (!response.securityGroups().isEmpty()) {
                securityGroup = response.securityGroups().get(0);
            }

        } catch (Ec2Exception ex) {
            if (!ex.getLocalizedMessage().contains("does not exist")) {
                throw ex;
            }
        }

        return securityGroup;
    }

    private void deleteDefaultEgressRule(Ec2Client client) {
        SecurityGroup group = getSecurityGroup(client);

        IpPermission permission = group.ipPermissionsEgress().stream().filter(o -> o.ipProtocol().equals("-1")
            && o.fromPort() == null && o.toPort() == null
            && o.ipRanges().get(0).cidrIp().equals("0.0.0.0/0")).findFirst().orElse(null);

        SecurityGroupEgressRuleResource defaultRule = newSubresource(SecurityGroupEgressRuleResource.class);
        defaultRule.copyFrom(permission);
        defaultRule.delete(client, getGroupId());
    }
}
<|MERGE_RESOLUTION|>--- conflicted
+++ resolved
@@ -2,18 +2,12 @@
 
 import com.psddev.dari.util.ObjectUtils;
 import gyro.aws.AwsResource;
-<<<<<<< HEAD
-=======
 import gyro.aws.Copyable;
 import gyro.core.GyroException;
 import gyro.core.resource.Id;
 import gyro.core.resource.Updatable;
->>>>>>> 3d05df6a
 import gyro.core.Type;
-import gyro.core.resource.Id;
 import gyro.core.resource.Output;
-import gyro.core.resource.Updatable;
-
 import software.amazon.awssdk.services.ec2.Ec2Client;
 import software.amazon.awssdk.services.ec2.model.CreateSecurityGroupResponse;
 import software.amazon.awssdk.services.ec2.model.DescribeSecurityGroupsResponse;
@@ -73,11 +67,7 @@
     }
 
     /**
-<<<<<<< HEAD
-     * The VPC to associate this security group with.
-=======
      * The VPC to create the Security Group in. (Required)
->>>>>>> 3d05df6a
      */
     public VpcResource getVpc() {
         return vpc;
@@ -148,15 +138,11 @@
         this.keepDefaultEgressRules = keepDefaultEgressRules;
     }
 
-<<<<<<< HEAD
-=======
     /**
      * The ID of the Security Group.
      */
     @Id
->>>>>>> 3d05df6a
     @Output
-    @Id
     public String getGroupId() {
         return groupId;
     }
@@ -197,15 +183,9 @@
                 continue;
             }
 
-<<<<<<< HEAD
-        if (getVpc() != null) {
-            Filter vpcFilter = Filter.builder().name("vpc-id").values(getVpc().getVpcId()).build();
-            filters.add(vpcFilter);
-=======
             SecurityGroupEgressRuleResource rule = newSubresource(SecurityGroupEgressRuleResource.class);
             rule.copyFrom(permission);
             getEgress().add(rule);
->>>>>>> 3d05df6a
         }
 
         getIngress().clear();
@@ -216,28 +196,9 @@
         }
     }
 
-<<<<<<< HEAD
-        for (SecurityGroup group : response.securityGroups()) {
-            setOwnerId(group.ownerId());
-            setVpc(findById(VpcResource.class, group.vpcId()));
-            setDescription(group.description());
-
-            getEgress().clear();
-            for (IpPermission permission : group.ipPermissionsEgress()) {
-                if (isKeepDefaultEgressRules() && permission.ipProtocol().equals("-1")
-                    && permission.fromPort() == null && permission.toPort() == null
-                    && permission.ipRanges().get(0).cidrIp().equals("0.0.0.0/0")) {
-                    continue;
-                }
-
-                SecurityGroupEgressRuleResource rule = new SecurityGroupEgressRuleResource(permission);
-                getEgress().add(rule);
-            }
-=======
     @Override
     protected boolean doRefresh() {
         Ec2Client client = createClient(Ec2Client.class);
->>>>>>> 3d05df6a
 
         SecurityGroup group = getSecurityGroup(client);
 
@@ -255,11 +216,7 @@
         Ec2Client client = createClient(Ec2Client.class);
 
         CreateSecurityGroupResponse response = client.createSecurityGroup(
-<<<<<<< HEAD
-            r -> r.vpcId(getVpc().getVpcId()).description(getDescription()).groupName(getGroupName())
-=======
             r -> r.vpcId(getVpc().getId()).description(getDescription()).groupName(getGroupName())
->>>>>>> 3d05df6a
         );
 
         setGroupId(response.groupId());
