--- conflicted
+++ resolved
@@ -2,11 +2,7 @@
 
 import com.psddev.dari.util.ObjectUtils;
 import gyro.aws.AwsResource;
-<<<<<<< HEAD
 import gyro.core.GyroException;
-=======
-import gyro.aws.Copyable;
->>>>>>> 20ecc553
 import gyro.core.GyroUI;
 import gyro.core.resource.Resource;
 import gyro.core.resource.Updatable;
@@ -17,6 +13,8 @@
 import software.amazon.awssdk.services.ec2.model.Ipv6Range;
 import software.amazon.awssdk.services.ec2.model.UserIdGroupPair;
 
+import java.util.ArrayList;
+import java.util.List;
 import java.util.Set;
 
 public abstract class SecurityGroupRuleResource extends AwsResource {
@@ -182,19 +180,12 @@
             .build();
     }
 
-<<<<<<< HEAD
-    private void validate() {
-        int status = (ObjectUtils.isBlank(getCidrBlock()) ? 0 : 1) + (ObjectUtils.isBlank(getIpv6CidrBlock()) ? 0 : 1) + (getSecurityGroup() == null ? 0 : 1);
-        if (status != 1) {
-            throw new GyroException("Only one of 'cidr-blocks', 'ipv6-cidr-blocks' or 'security-groups' needs to be configured!");
-=======
     @Override
     public List<ValidationError> validate() {
         List<ValidationError> errors = new ArrayList<>();
-
-        if (getCidrBlocks().isEmpty() && getIpv6CidrBlocks().isEmpty() && getSecurityGroups().isEmpty()) {
-            errors.add(new ValidationError(this, null, "At least one of 'cidr-blocks', 'ipv6-cidr-blocks' or 'security-groups' needs to be configured!"));
->>>>>>> 20ecc553
+        int status = (ObjectUtils.isBlank(getCidrBlock()) ? 0 : 1) + (ObjectUtils.isBlank(getIpv6CidrBlock()) ? 0 : 1) + (getSecurityGroup() == null ? 0 : 1);
+        if (status != 1) {
+            errors.add(new ValidationError(this, null,"Only one of 'cidr-blocks', 'ipv6-cidr-blocks' or 'security-groups' needs to be configured!"));
         }
 
         return errors;
