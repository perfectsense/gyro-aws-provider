package gyro.aws.ec2;

import gyro.aws.AwsResource;
import gyro.aws.Copyable;
import gyro.core.GyroException;
import gyro.core.GyroUI;
import gyro.core.resource.Resource;
import gyro.core.resource.Updatable;
import gyro.core.scope.State;
import software.amazon.awssdk.services.ec2.model.IpPermission;
import software.amazon.awssdk.services.ec2.model.IpRange;
import software.amazon.awssdk.services.ec2.model.Ipv6Range;
import software.amazon.awssdk.services.ec2.model.UserIdGroupPair;

import java.util.ArrayList;
import java.util.LinkedHashSet;
import java.util.List;
import java.util.Set;
import java.util.stream.Collectors;

public abstract class SecurityGroupRuleResource extends AwsResource implements Copyable<IpPermission> {

    private List<String> cidrBlocks;
    private List<String> ipv6CidrBlocks;
    private String protocol;
    private String description;
    private Integer fromPort;
    private Integer toPort;
    private Set<SecurityGroupResource> securityGroups;

    /**
     * Protocol for this Security Group Rule. `-1` is equivalent to "all". Other valid values are "tcp", "udp", or "icmp". Defaults to "tcp".
     */
    @Updatable
    public String getProtocol() {
        if (protocol != null) {
            return protocol.toLowerCase();
        }

        return "tcp";
    }

    public void setProtocol(String protocol) {
        this.protocol = protocol;
    }

    /**
     * Description for this Security Group Rule.
     */
    @Updatable
    public String getDescription() {
        return description;
    }

    public void setDescription(String description) {
        this.description = description;
    }

    /**
     * Starting port for this Security Group Rule. (Required)
     */
    @Updatable
    public Integer getFromPort() {
        return fromPort;
    }

    public void setFromPort(Integer fromPort) {
        this.fromPort = fromPort;
    }

    /**
     * Ending port for this Security Group Rule. (Required)
     */
    @Updatable
    public Integer getToPort() {
        return toPort;
    }

    public void setToPort(Integer toPort) {
        this.toPort = toPort;
    }

    /**
     * List of IPv4 CIDR blocks to apply this Security Group Rule to. Required if `ipv6-cidr-blocks` not mentioned.
     */
    @Updatable
    public List<String> getCidrBlocks() {
        if (cidrBlocks == null) {
            cidrBlocks = new ArrayList<>();
        }

        return cidrBlocks;
    }

    public void setCidrBlocks(List<String> cidrBlocks) {
        this.cidrBlocks = cidrBlocks;
    }

    /**
     * List of IPv6 CIDR blocks to apply this Security Group Rule to. Required if `cidr-blocks` not mentioned.
     */
    @Updatable
    public List<String> getIpv6CidrBlocks() {
        if (ipv6CidrBlocks == null) {
            ipv6CidrBlocks = new ArrayList<>();
        }

        return ipv6CidrBlocks;
    }

    public void setIpv6CidrBlocks(List<String> ipv6CidrBlocks) {
        this.ipv6CidrBlocks = ipv6CidrBlocks;
    }

    /**
     * List of security groups referenced by this Security Group Rule.
     */
    @Updatable
    public Set<SecurityGroupResource> getSecurityGroups() {
        if (securityGroups == null) {
            securityGroups = new LinkedHashSet<>();
        }

        return securityGroups;
    }

    public void setSecurityGroups(Set<SecurityGroupResource> securityGroups) {
        this.securityGroups = securityGroups;
    }

    @Override
    public void copyFrom(IpPermission permission) {
        setProtocol(permission.ipProtocol());
        setFromPort(permission.fromPort());
        setToPort(permission.toPort());

        if (!permission.ipRanges().isEmpty()) {
            for (IpRange range : permission.ipRanges()) {
                getCidrBlocks().add(range.cidrIp());
                setDescription(range.description());
            }
        }

        if (!permission.ipv6Ranges().isEmpty()) {
            for (Ipv6Range range : permission.ipv6Ranges()) {
                getIpv6CidrBlocks().add(range.cidrIpv6());
                setDescription(range.description());
            }
        }

        if (!permission.userIdGroupPairs().isEmpty()) {
            for (UserIdGroupPair groupPair : permission.userIdGroupPairs()) {
                getSecurityGroups().add(findById(SecurityGroupResource.class, groupPair.groupId()));
                setDescription(groupPair.description());
            }
        }
    }

    @Override
    public String primaryKey() {
        return String.format("%s %d %d", getProtocol(), getFromPort(), getToPort());
    }

    @Override
    public boolean refresh() {
        return false;
    }

    @Override
    public final void create(GyroUI ui, State state) {
        validate();
        doCreate();
    }

    protected abstract void doCreate();

    @Override
    public final void update(GyroUI ui, State state, Resource current, Set<String> changedFieldNames) throws Exception {
        validate();
        doUpdate(ui, state, current, changedFieldNames);
    }

    protected abstract void doUpdate(GyroUI ui, State state, Resource current, Set<String> changedFieldNames) throws Exception;

<<<<<<< HEAD
    @Override
    public String toDisplayString() {
        StringBuilder sb = new StringBuilder();

        sb.append(name());
        sb.append(" security rule - ");
        sb.append(getProtocol());
        sb.append(" [");
        sb.append(getFromPort());
        sb.append(" to ");
        sb.append(getToPort());
        sb.append("]");

        if (!getCidrBlocks().isEmpty()) {
            sb.append(" ");
            sb.append(getCidrBlocks());
        }

        if (!getIpv6CidrBlocks().isEmpty()) {
            sb.append(" ");
            sb.append(getIpv6CidrBlocks());
        }

        if (!getSecurityGroups().isEmpty()) {
            sb.append(" ");
            sb.append(getSecurityGroups().stream().map(SecurityGroupResource::getName).collect(Collectors.toList()));
        }

        if (!ObjectUtils.isBlank(getDescription())) {
            sb.append(" ");
            sb.append(getDescription());
        }

        return sb.toString();
    }

=======
>>>>>>> 69555001
    public String getGroupId() {
        SecurityGroupResource parent = (SecurityGroupResource) parent();
        if (parent != null) {
            return parent.getId();
        }

        return null;
    }

    IpPermission getIpPermissionRequest() {
        IpPermission.Builder permissionBuilder = IpPermission.builder();

        if (!getCidrBlocks().isEmpty()) {
            permissionBuilder.ipRanges(
                getCidrBlocks().stream()
                    .map(o -> IpRange.builder().description(getDescription()).cidrIp(o).build())
                    .collect(Collectors.toList())
            );
        }

        if (!getIpv6CidrBlocks().isEmpty()) {
            permissionBuilder.ipv6Ranges(
                getIpv6CidrBlocks().stream()
                    .map(o -> Ipv6Range.builder().description(getDescription()).cidrIpv6(o).build())
                    .collect(Collectors.toList())
            );
        }

        if (!getSecurityGroups().isEmpty()) {
            permissionBuilder.userIdGroupPairs(
                getSecurityGroups().stream()
                    .map(g -> UserIdGroupPair.builder().description(getDescription()).groupId(g.getId()).build())
                    .collect(Collectors.toList())
            );
        }

        return permissionBuilder
            .fromPort(getFromPort())
            .ipProtocol(getProtocol())
            .toPort(getToPort())
            .build();
    }

    private void validate() {
        if (getCidrBlocks().isEmpty() && getIpv6CidrBlocks().isEmpty() && getSecurityGroups().isEmpty()) {
            throw new GyroException("At least one of 'cidr-blocks', 'ipv6-cidr-blocks' or 'security-groups' needs to be configured!");
        }
    }
}
<|MERGE_RESOLUTION|>--- conflicted
+++ resolved
@@ -182,45 +182,6 @@
 
     protected abstract void doUpdate(GyroUI ui, State state, Resource current, Set<String> changedFieldNames) throws Exception;
 
-<<<<<<< HEAD
-    @Override
-    public String toDisplayString() {
-        StringBuilder sb = new StringBuilder();
-
-        sb.append(name());
-        sb.append(" security rule - ");
-        sb.append(getProtocol());
-        sb.append(" [");
-        sb.append(getFromPort());
-        sb.append(" to ");
-        sb.append(getToPort());
-        sb.append("]");
-
-        if (!getCidrBlocks().isEmpty()) {
-            sb.append(" ");
-            sb.append(getCidrBlocks());
-        }
-
-        if (!getIpv6CidrBlocks().isEmpty()) {
-            sb.append(" ");
-            sb.append(getIpv6CidrBlocks());
-        }
-
-        if (!getSecurityGroups().isEmpty()) {
-            sb.append(" ");
-            sb.append(getSecurityGroups().stream().map(SecurityGroupResource::getName).collect(Collectors.toList()));
-        }
-
-        if (!ObjectUtils.isBlank(getDescription())) {
-            sb.append(" ");
-            sb.append(getDescription());
-        }
-
-        return sb.toString();
-    }
-
-=======
->>>>>>> 69555001
     public String getGroupId() {
         SecurityGroupResource parent = (SecurityGroupResource) parent();
         if (parent != null) {
