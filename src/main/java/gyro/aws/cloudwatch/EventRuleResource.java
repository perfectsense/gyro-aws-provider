package gyro.aws.cloudwatch;

import com.fasterxml.jackson.databind.JsonNode;
import com.fasterxml.jackson.databind.ObjectMapper;
import com.psddev.dari.util.ObjectUtils;
import gyro.aws.AwsResource;
import gyro.aws.Copyable;
import gyro.aws.iam.RoleResource;
import gyro.core.GyroException;
import gyro.core.GyroUI;
import gyro.core.resource.Id;
import gyro.core.resource.Output;
import gyro.core.resource.Resource;

import gyro.core.Type;
import gyro.core.resource.Updatable;
import gyro.core.scope.State;
import software.amazon.awssdk.services.cloudwatchevents.CloudWatchEventsClient;
import software.amazon.awssdk.services.cloudwatchevents.model.CloudWatchEventsException;
import software.amazon.awssdk.services.cloudwatchevents.model.ListRulesResponse;
import software.amazon.awssdk.services.cloudwatchevents.model.ListTargetsByRuleResponse;
import software.amazon.awssdk.services.cloudwatchevents.model.PutRuleResponse;
import software.amazon.awssdk.services.cloudwatchevents.model.Rule;
import software.amazon.awssdk.services.cloudwatchevents.model.Target;

import software.amazon.awssdk.utils.IoUtils;

import java.io.IOException;
import java.io.InputStream;
import java.util.ArrayList;
import java.util.HashSet;
import java.util.List;
import java.util.Set;

/**
 * Create a CloudWatch rule and its targets.
 *
 * Example
 * -------
 *
 * .. code-block:: gyro
 *      aws::cloudwatch-event-rule event-pattern-example
 *        name: "event-pattern-test"
 *        description: "first rule test"
 *        event-pattern-path: 'event-pattern.json'
 *        schedule-event: true
 *        schedule-expression: "rate(5 minutes)"
 *        state: "ENABLED"
 *
 *        target
 *           target-id: "event-pattern-match-target1"
 *           target-arn: "arn:aws:sqs:us-east-2:242040583208:cloudwatch-test.fifo"
 *           message-group-id: "test123"
 *        end
 * end
 *
 */
@Type("cloudwatch-event-rule")
public class EventRuleResource extends AwsResource implements Copyable<Rule> {

    private String description;
    private String eventPattern;
    private String managedBy;
    private RoleResource role;
    private String ruleArn;
    private String name;
    private String scheduleExpression;
    private String state;
    private Set<RuleTargetResource> target;

    /**
     * The name of the rule associated that matches incoming events. (Required)
     */
    @Id
    public String getName() {
        return name;
    }

    public void setName(String name) {
        this.name = name;
    }

    /**
     * The description of the rule associated with the event.(Optional)
     */
    @Updatable
    public String getDescription() {
        return description;
    }

    public void setDescription(String description) {
        this.description = description;
    }

    /**
     * The IAM role that gives permissions to invoke actions on the targets.
     */
    @Updatable
    public RoleResource getRole() {
        return role;
    }

    public void setRole(RoleResource role) {
        this.role = role;
    }

    /**
     * The event pattern which activates target actions when matched.
     */
    @Updatable
    public String getEventPattern() {
        return getProcessedEventPattern(eventPattern);
    }

    public void setEventPattern(String eventPattern) {
        this.eventPattern = eventPattern;
    }

    /**
     * The schedule expression that triggers an automated rule action. See `AWS Services Schedule Expressions <https://docs.aws.amazon.com/AmazonCloudWatch/latest/events/ScheduledEvents.html/>`_.
     */
    @Updatable
    public String getScheduleExpression() {
        return scheduleExpression;
    }

    public void setScheduleExpression(String scheduleExpression) {
        this.scheduleExpression = scheduleExpression;
    }

    /**
     * This value indicates if the rule is enabled to invoke target actions. Valid values are ``ENABLED`` or ``DISABLED``
     */
    @Updatable
    public String getState() {
        return state;
    }

    public void setState(String state) {
        this.state = state;
    }

    /**
     * The list of target resources which can be invoked when an event pattern is matched or scheduled. See `AWS Services CloudWatch events <https://docs.aws.amazon.com/AmazonCloudWatch/latest/events/WhatIsCloudWatchEvents.html/>`_.
     *
     * @subresource gyro.aws.cloudwatch.RuleTargetResource
     */
    @Updatable
    public Set<RuleTargetResource> getTarget() {
        if (target == null) {
            target = new HashSet<>();
        }
        return target;
    }

    public void setTarget(Set<RuleTargetResource> target) {
        this.target = target;
    }

    /**
     * If role arn is given, this field specifies which aws service can manage the rules.
     */
    @Output
    public String getManagedBy() {
        return managedBy;
    }

    public void setManagedBy(String managedBy) {
        this.managedBy = managedBy;
    }

    /**
     * The arn for the cloudwatch rule.
     */
    @Output
    public String getRuleArn() {
        return ruleArn;
    }

    public void setRuleArn(String ruleArn) {
        this.ruleArn = ruleArn;
    }

    @Override
    public void copyFrom(Rule rule) {
        setRuleArn(rule.arn());
        setName(rule.name());
        setDescription(rule.description());
        setEventPattern(rule.eventPattern());
        setScheduleExpression(rule.scheduleExpression());
        setState(rule.state().toString());
        setRole(!ObjectUtils.isBlank(rule.roleArn()) ? findById(RoleResource.class, rule.roleArn()) : null);
        setManagedBy(rule.managedBy());

        CloudWatchEventsClient client = createClient(CloudWatchEventsClient.class);

        List<Target> targets = getTarget(client, rule);

        getTarget().clear();
        for (Target target : targets) {
            RuleTargetResource targetResource = newSubresource(RuleTargetResource.class);
            targetResource.copyFrom(target);
            getTarget().add(targetResource);
        }
    }

    @Override
    public boolean refresh() {
        CloudWatchEventsClient client = createClient(CloudWatchEventsClient.class);

        Rule rule = getRule(client);

        if (rule == null) {
            return false;
        }

        copyFrom(rule);

        return true;
    }

    @Override
    public void create(GyroUI ui, State state) {
        CloudWatchEventsClient client = createClient(CloudWatchEventsClient.class);

        saveRule(client);

    }

    @Override
    public void update(GyroUI ui, State state, Resource current, Set<String> changedProperties) {
        CloudWatchEventsClient client = createClient(CloudWatchEventsClient.class);

        saveRule(client);
    }

    @Override
    public void delete(GyroUI ui, State state) {
        CloudWatchEventsClient client = createClient(CloudWatchEventsClient.class);

        client.deleteRule(d -> d.force(true).name(getName()));
    }

<<<<<<< HEAD
    @Override
    public String toDisplayString() {
        StringBuilder sb = new StringBuilder();

        sb.append("event rule");

        if (!ObjectUtils.isBlank(getName())) {
            sb.append(getName());
        }

        return sb.toString();
    }

=======
>>>>>>> 69555001
    private Rule getRule(CloudWatchEventsClient client) {

        if (ObjectUtils.isBlank(getName())) {
            throw new GyroException("name is missing, unable to load event rule.");
        }

        ListRulesResponse listRulesResponse = client.listRules(r -> r.namePrefix(getName()));

        try {
            if (listRulesResponse.rules().isEmpty()) {
                return null;
            }

            return listRulesResponse.rules().get(0);

        } catch (CloudWatchEventsException ex) {
            if (ex.getLocalizedMessage().contains("does not exist")) {
                return null;
            }

            throw ex;
        }
    }

    private void saveRule(CloudWatchEventsClient client) {

        if (!ObjectUtils.isBlank(getScheduleExpression())) {
            PutRuleResponse ruleResponse = client.putRule(
                    r -> r.name(getName())
                            .description(getDescription())
                            .scheduleExpression(getScheduleExpression())
                            .roleArn(getRole() != null ? getRole().getArn() : null)
                            .state(getState())
            );
            setRuleArn(ruleResponse.ruleArn());
        } else {

            PutRuleResponse ruleResponse = client.putRule(
                    r -> r.name(getName())
                            .description(getDescription())
                            .eventPattern(getEventPattern())
                            .roleArn(getRole() != null ? getRole().getArn() : null)
                            .state(getState())
            );
            setRuleArn(ruleResponse.ruleArn());
        }
    }

    private List<Target> getTarget(CloudWatchEventsClient client, Rule rule) {
        List<Target> targets = new ArrayList<>();
        ListTargetsByRuleResponse listTargetResponse = client.listTargetsByRule(r -> r.rule(rule.name()));

        try {
            if (!listTargetResponse.targets().isEmpty()) {
                targets.addAll(listTargetResponse.targets());
            }
        } catch(CloudWatchEventsException ex) {

            if (!ex.getLocalizedMessage().contains("does not exist")) {
                throw ex;
            }
        }

        return targets;
    }

    private String getProcessedEventPattern(String eventPattern) {
        if (eventPattern == null) {
            return null;
        } else if (eventPattern.endsWith(".json")) {
            try (InputStream input = openInput(eventPattern)) {
                eventPattern = IoUtils.toUtf8String(input);

            } catch (IOException ex) {
                throw new GyroException(String.format("File at path '%s' not found.", eventPattern));
            }
        }

        ObjectMapper obj = new ObjectMapper();
        try {
            JsonNode jsonNode = obj.readTree(eventPattern);
            return jsonNode.toString();
        } catch (IOException ex) {
            throw new GyroException(String.format("Could not read the json `%s`",eventPattern),ex);
        }
    }
}<|MERGE_RESOLUTION|>--- conflicted
+++ resolved
@@ -241,22 +241,6 @@
         client.deleteRule(d -> d.force(true).name(getName()));
     }
 
-<<<<<<< HEAD
-    @Override
-    public String toDisplayString() {
-        StringBuilder sb = new StringBuilder();
-
-        sb.append("event rule");
-
-        if (!ObjectUtils.isBlank(getName())) {
-            sb.append(getName());
-        }
-
-        return sb.toString();
-    }
-
-=======
->>>>>>> 69555001
     private Rule getRule(CloudWatchEventsClient client) {
 
         if (ObjectUtils.isBlank(getName())) {
