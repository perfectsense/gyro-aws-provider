--- conflicted
+++ resolved
@@ -379,12 +379,8 @@
         copyFrom(response.nodegroup());
 
         state.save();
-
-<<<<<<< HEAD
+        
         waitForActiveState(client, TimeoutSettings.Action.CREATE);
-=======
-        waitForActiveState(client);
->>>>>>> adeb1e56
     }
 
     @Override
