/*
 * Copyright 2020, Perfect Sense, Inc.
 *
 * Licensed under the Apache License, Version 2.0 (the "License");
 * you may not use this file except in compliance with the License.
 * You may obtain a copy of the License at
 *
 *     http://www.apache.org/licenses/LICENSE-2.0
 *
 * Unless required by applicable law or agreed to in writing, software
 * distributed under the License is distributed on an "AS IS" BASIS,
 * WITHOUT WARRANTIES OR CONDITIONS OF ANY KIND, either express or implied.
 * See the License for the specific language governing permissions and
 * limitations under the License.
 */

package gyro.aws.eks;

import java.util.ArrayList;
import java.util.HashMap;
import java.util.List;
import java.util.Map;
import java.util.Set;
import java.util.concurrent.TimeUnit;
import java.util.stream.Collectors;

import gyro.aws.AwsResource;
import gyro.aws.Copyable;
import gyro.aws.iam.RoleResource;
import gyro.core.GyroUI;
import gyro.core.Type;
import gyro.core.Wait;
import gyro.core.resource.Id;
import gyro.core.resource.Output;
import gyro.core.resource.Resource;
import gyro.core.resource.Updatable;
import gyro.core.scope.State;
import gyro.core.validation.Required;
import software.amazon.awssdk.services.eks.EksClient;
import software.amazon.awssdk.services.eks.model.Addon;
import software.amazon.awssdk.services.eks.model.Cluster;
import software.amazon.awssdk.services.eks.model.ClusterStatus;
import software.amazon.awssdk.services.eks.model.CreateClusterRequest;
import software.amazon.awssdk.services.eks.model.CreateClusterResponse;
import software.amazon.awssdk.services.eks.model.DeleteClusterRequest;
import software.amazon.awssdk.services.eks.model.DescribeClusterRequest;
import software.amazon.awssdk.services.eks.model.EksException;
import software.amazon.awssdk.services.eks.model.ListAddonsResponse;
import software.amazon.awssdk.services.eks.model.IdentityProviderConfig;
import software.amazon.awssdk.services.eks.model.IdentityProviderConfigResponse;
import software.amazon.awssdk.services.eks.model.ListIdentityProviderConfigsResponse;
import software.amazon.awssdk.services.eks.model.LogSetup;
import software.amazon.awssdk.services.eks.model.LogType;
import software.amazon.awssdk.services.eks.model.Logging;
import software.amazon.awssdk.services.eks.model.NotFoundException;
import software.amazon.awssdk.services.eks.model.TagResourceRequest;
import software.amazon.awssdk.services.eks.model.UntagResourceRequest;
import software.amazon.awssdk.services.eks.model.UpdateClusterConfigRequest;
import software.amazon.awssdk.services.eks.model.UpdateClusterVersionRequest;

/**
 * Creates an eks cluster.
 *
 * Example
 * -------
 *
 * .. code-block:: gyro
 *
 *     aws::eks-cluster ex
 *         name: "example-eks-gyro"
 *         role: "arn:aws:iam::242040583208:role/EXAMPLE_EKS_ROLE"
 *         version: 1.15
 *
 *         vpc-config
 *             enable-endpoint-private-access: true
 *             enable-endpoint-public-access: true
 *
 *             subnets: [
 *                 $(aws::subnet "subnet-example-us-east-1a"),
 *                 $(aws::subnet "subnet-example-us-east-1b")
 *             ]
 *
 *             security-groups: [
 *                 $(aws::security-group security-group-example)
 *             ]
 *
 *             public-access-cidrs: [
 *                 "0.0.0.0/0"
 *             ]
 *         end
 *
 *         logging
 *             enabled-log-types
 *                 log-types: [audit, api]
 *             end
 *         end
 *
 *         encryption-config
 *             provider
 *                 key: $(external-query aws::kms-key { key-id: "c5245825-8526-4032-a67c-21656f220312"})
 *             end
 *         end
 *
 *         tags: {
 *             "example-tag-key": "example-tag-value"
 *         }
 *     end
 */
@Type("eks-cluster")
public class EksClusterResource extends AwsResource implements Copyable<Cluster> {

    private String name;
    private RoleResource role;
    private String version;
    private EksVpcConfig vpcConfig;
    private EksLogging logging;
    private List<EksEncryptionConfig> encryptionConfig;
    private Map<String, String> tags;
    private List<EksAddonResource> addon;
    private EksAuthentication authentication;

    // Read-only
    private String arn;
    private String oidcProviderUrl;
    private String endpoint;
    private String certificateAuthorityData;

    /**
     * The name of the EKS cluster.
     */
    @Id
    @Required
    public String getName() {
        return name;
    }

    public void setName(String name) {
        this.name = name;
    }

    /**
     * The IAM role that provides permissions for the EKS.
     */
    @Required
    public RoleResource getRole() {
        return role;
    }

    public void setRole(RoleResource role) {
        this.role = role;
    }

    /**
     * The desired Kubernetes version for your cluster. Defaults to ``1.15``
     */
    @Updatable
    public String getVersion() {
        return version;
    }

    public void setVersion(String version) {
        this.version = version;
    }

    /**
     * The VPC configuration used by the cluster.
     *
     * @subresource gyro.aws.eks.EksVpcConfig
     */
    @Updatable
    @Required
    public EksVpcConfig getVpcConfig() {
        return vpcConfig;
    }

    public void setVpcConfig(EksVpcConfig vpcConfig) {
        this.vpcConfig = vpcConfig;
    }

    /**
     * The logging configuration used by the cluster.
     *
     * @subresource gyro.aws.eks.EksLogging
     */
    @Updatable
    public EksLogging getLogging() {
        return logging;
    }

    public void setLogging(EksLogging logging) {
        this.logging = logging;
    }

    /**
     * The encryption configuration used by the cluster.
     *
     * @subresource gyro.aws.eks.EksEncryptionConfig
     */
    @Updatable
    public List<EksEncryptionConfig> getEncryptionConfig() {
        if (encryptionConfig == null) {
            encryptionConfig = new ArrayList<>();
        }

        return encryptionConfig;
    }

    public void setEncryptionConfig(List<EksEncryptionConfig> encryptionConfig) {
        this.encryptionConfig = encryptionConfig;
    }

    /**
     * The addon configuration for the cluster.
     *
     * @subresource gyro.aws.eks.EksAddonResource
     */
    @Updatable
    public List<EksAddonResource> getAddon() {
        if (addon == null) {
            addon = new ArrayList<>();
        }

        return addon;
    }

    public void setAddon(List<EksAddonResource> addon) {
        this.addon = addon;
    }

    /**
     * The tags to attach to the cluster.
     */
    @Updatable
    public Map<String, String> getTags() {
        if (tags == null) {
            tags = new HashMap<>();
        }

        return tags;
    }

    public void setTags(Map<String, String> tags) {
        this.tags = tags;
    }

    /**
     * The authentication config for the cluster.
     *
     * @subresource gyro.aws.eks.EksAuthentication
     */
    @Updatable
    public EksAuthentication getAuthentication() {
        return authentication;
    }

    public void setAuthentication(EksAuthentication authentication) {
        this.authentication = authentication;
    }

    /**
     * The Amazon Resource Number (ARN) of the cluster.
     */
    @Output
    public String getArn() {
        return arn;
    }

    public void setArn(String arn) {
        this.arn = arn;
    }

    /**
     * The issuer URL for the OIDC identity provider.
     */
    @Output
    public String getOidcProviderUrl() {
        return oidcProviderUrl;
    }

    public void setOidcProviderUrl(String oidcProviderUrl) {
        this.oidcProviderUrl = oidcProviderUrl;
    }

    /**
     * The endpoint for the cluster.
     */
    @Output
    public String getEndpoint() {
        return endpoint;
    }

    public void setEndpoint(String endpoint) {
        this.endpoint = endpoint;
    }

    /**
     * The certificate authority to verify when connecting to the cluster.
     */
    @Output
    public String getCertificateAuthorityData() {
        return certificateAuthorityData;
    }

    public void setCertificateAuthorityData(String certificateAuthorityData) {
        this.certificateAuthorityData = certificateAuthorityData;
    }

    @Override
    public void copyFrom(Cluster model) {
        setName(model.name());
        setRole(findById(RoleResource.class, model.roleArn()));
        setVersion(model.version());
        setArn(model.arn());
        setEndpoint(model.endpoint());

        EksVpcConfig eksVpcConfig = newSubresource(EksVpcConfig.class);
        eksVpcConfig.copyFrom(model.resourcesVpcConfig());
        setVpcConfig(eksVpcConfig);

        EksLogging eksLogging = newSubresource(EksLogging.class);
        eksLogging.copyFrom(model.logging());
        setLogging(eksLogging);

        if (model.identity() != null && model.identity().oidc() != null) {
            setOidcProviderUrl(model.identity().oidc().issuer());
        }

<<<<<<< HEAD
        if (model.certificateAuthority() != null) {
            setCertificateAuthorityData(model.certificateAuthority().data());
=======
        EksClient client = createClient(EksClient.class);

        // load addon
        setAddon(null);
        try {
            ListAddonsResponse response = client.listAddons(r -> r.clusterName(getName()));

            if (response.hasAddons()) {
                response.addons().forEach(a -> {
                    Addon addon = EksAddonResource.getAddon(client, getName(), a);
                    if (addon != null) {
                        EksAddonResource addonResource = newSubresource(EksAddonResource.class);
                        addonResource.copyFrom(addon);
                        getAddon().add(addonResource);
                    }
                });
            }
        } catch (NotFoundException ex) {
            // Ignore
        }

        // load eks authentication
        setAuthentication(null);
        try {
            ListIdentityProviderConfigsResponse response = client.listIdentityProviderConfigs(r -> r
                .clusterName(getName()));
            if (response.hasIdentityProviderConfigs() && !response.identityProviderConfigs().isEmpty()) {
                IdentityProviderConfig providerConfig = response.identityProviderConfigs().get(0);

                IdentityProviderConfigResponse auth = EksAuthentication.getIdentityProviderConfigResponse(
                    client,
                    getName(),
                    providerConfig.name(),
                    providerConfig.type());

                if (auth != null) {
                    EksAuthentication authentication = newSubresource(EksAuthentication.class);
                    authentication.copyFrom(auth);
                    setAuthentication(authentication);
                }
            }
        } catch (NotFoundException ex) {
            // Ignore
>>>>>>> 8f693c71
        }
    }

    @Override
    public boolean refresh() {
        EksClient client = createClient(EksClient.class);

        Cluster cluster = getCluster(client);

        if (cluster == null) {
            return false;
        }

        copyFrom(cluster);

        return true;
    }

    @Override
    public void create(GyroUI ui, State state) throws Exception {
        EksClient client = createClient(EksClient.class);

        CreateClusterRequest.Builder builder = CreateClusterRequest.builder()
                .name(getName())
                .roleArn(getRole().getArn())
                .resourcesVpcConfig(getVpcConfig().toVpcConfigRequest())
                .version(getVersion());

        if (getLogging() != null) {
            builder = builder.logging(getLogging().toLogging());
        }

        if (!getEncryptionConfig().isEmpty()) {
            builder = builder.encryptionConfig(getEncryptionConfig().stream()
                .map(EksEncryptionConfig::toEncryptionConfig)
                .collect(Collectors.toList()));
        }

        CreateClusterResponse response = client.createCluster(builder.tags(getTags()).build());

        waitForActiveStatus(client);

        copyFrom(getCluster(client));
    }

    @Override
    public void update(
        GyroUI ui, State state, Resource current, Set<String> changedFieldNames) throws Exception {
        EksClient client = createClient(EksClient.class);

        if (changedFieldNames.contains("version")) {
            client.updateClusterVersion(UpdateClusterVersionRequest.builder()
                    .name(getName())
                    .version(getVersion())
                    .build());

            waitForActiveStatus(client);
        }

        if (changedFieldNames.contains("tags")) {
            EksClusterResource currentResource = (EksClusterResource) current;

            if (!currentResource.getTags().isEmpty()) {
                client.untagResource(UntagResourceRequest.builder()
                        .resourceArn(getArn())
                        .tagKeys(currentResource.getTags().keySet())
                        .build());
            }

            client.tagResource(TagResourceRequest.builder().resourceArn(getArn()).tags(getTags()).build());
        }

        if (changedFieldNames.contains("vpc-config")) {
            client.updateClusterConfig(UpdateClusterConfigRequest.builder()
                    .name(getName())
                    .resourcesVpcConfig(getVpcConfig().updatedConfig())
                    .build());

            waitForActiveStatus(client);
        }

        if (changedFieldNames.contains("logging")) {
            if (getLogging() != null) {
                client.updateClusterConfig(UpdateClusterConfigRequest.builder()
                        .name(getName())
                        .logging(getLogging().toLogging())
                        .build());

            } else {
                client.updateClusterConfig(UpdateClusterConfigRequest.builder()
                        .name(getName())
                        .logging(Logging.builder().clusterLogging(
                                LogSetup.builder().enabled(Boolean.FALSE).types(LogType.knownValues()).build())
                                .build())
                        .build());
            }

            waitForActiveStatus(client);
        }

        if (changedFieldNames.contains("encryption-config") && !getEncryptionConfig().isEmpty()) {
            client.associateEncryptionConfig(r -> r.clusterName(getName())
                .encryptionConfig(getEncryptionConfig().stream()
                    .map(EksEncryptionConfig::toEncryptionConfig)
                    .collect(Collectors.toList())
            ));

            waitForActiveStatus(client);
        }
    }

    @Override
    public void delete(GyroUI ui, State state) throws Exception {
        EksClient client = createClient(EksClient.class);

        client.deleteCluster(DeleteClusterRequest.builder().name(getName()).build());

        Wait.atMost(20, TimeUnit.MINUTES)
            .prompt(false)
            .checkEvery(30, TimeUnit.SECONDS)
            .until(() -> getCluster(client) == null);
    }

    private Cluster getCluster(EksClient client) {
        Cluster cluster = null;

        try {
            cluster = client.describeCluster(DescribeClusterRequest.builder().name(getName()).build()).cluster();

        } catch (EksException ex) {
            if (!ex.awsErrorDetails().errorCode().equals("ResourceNotFoundException")) {
                throw ex;
            }
        }

        return cluster;
    }

    private void waitForActiveStatus(EksClient client) {
        Wait.atMost(20, TimeUnit.MINUTES)
            .checkEvery(30, TimeUnit.SECONDS)
                .prompt(false)
                .until(() -> {
                    Cluster cluster = getCluster(client);
                    return cluster != null && cluster.status().equals(ClusterStatus.ACTIVE);
                });
    }
}<|MERGE_RESOLUTION|>--- conflicted
+++ resolved
@@ -325,10 +325,10 @@
             setOidcProviderUrl(model.identity().oidc().issuer());
         }
 
-<<<<<<< HEAD
         if (model.certificateAuthority() != null) {
             setCertificateAuthorityData(model.certificateAuthority().data());
-=======
+        }
+
         EksClient client = createClient(EksClient.class);
 
         // load addon
@@ -372,7 +372,6 @@
             }
         } catch (NotFoundException ex) {
             // Ignore
->>>>>>> 8f693c71
         }
     }
 
