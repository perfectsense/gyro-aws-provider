--- conflicted
+++ resolved
@@ -45,13 +45,10 @@
 import software.amazon.awssdk.services.eks.model.DeleteClusterRequest;
 import software.amazon.awssdk.services.eks.model.DescribeClusterRequest;
 import software.amazon.awssdk.services.eks.model.EksException;
-<<<<<<< HEAD
 import software.amazon.awssdk.services.eks.model.ListAddonsResponse;
-=======
 import software.amazon.awssdk.services.eks.model.IdentityProviderConfig;
 import software.amazon.awssdk.services.eks.model.IdentityProviderConfigResponse;
 import software.amazon.awssdk.services.eks.model.ListIdentityProviderConfigsResponse;
->>>>>>> 329c0d3c
 import software.amazon.awssdk.services.eks.model.LogSetup;
 import software.amazon.awssdk.services.eks.model.LogType;
 import software.amazon.awssdk.services.eks.model.Logging;
@@ -119,11 +116,8 @@
     private EksLogging logging;
     private List<EksEncryptionConfig> encryptionConfig;
     private Map<String, String> tags;
-<<<<<<< HEAD
     private List<EksAddonResource> addon;
-=======
     private EksAuthentication authentication;
->>>>>>> 329c0d3c
 
     // Read-only
     private String arn;
@@ -306,7 +300,6 @@
 
         EksClient client = createClient(EksClient.class);
 
-<<<<<<< HEAD
         // load addon
         setAddon(null);
         try {
@@ -321,7 +314,7 @@
                         getAddon().add(addonResource);
                     }
                 });
-=======
+
         // load eks authentication
         setAuthentication(null);
         try {
@@ -341,7 +334,6 @@
                     authentication.copyFrom(auth);
                     setAuthentication(authentication);
                 }
->>>>>>> 329c0d3c
             }
         } catch (NotFoundException ex) {
             // Ignore
