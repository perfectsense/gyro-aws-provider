--- conflicted
+++ resolved
@@ -167,22 +167,6 @@
         );
     }
 
-<<<<<<< HEAD
-    @Override
-    public String toDisplayString() {
-        StringBuilder sb = new StringBuilder();
-
-        sb.append("cache param group");
-
-        if (!ObjectUtils.isBlank(getName())) {
-            sb.append(" - ").append(getName());
-        }
-
-        return sb.toString();
-    }
-
-=======
->>>>>>> 69555001
     private void removeDefaultParams(List<CacheParameter> parameters, Set<String> configParamSet) {
         ElastiCacheClient client = createClient(ElastiCacheClient.class);
 
