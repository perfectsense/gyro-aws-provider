package gyro.aws.docdb;

import com.psddev.dari.util.ObjectUtils;
import gyro.aws.Copyable;
import gyro.core.GyroException;
import gyro.core.GyroUI;
import gyro.core.Wait;
import gyro.core.resource.Resource;
import gyro.core.resource.Output;
import gyro.core.Type;
import gyro.core.resource.Updatable;
import gyro.core.scope.State;
import software.amazon.awssdk.services.docdb.DocDbClient;
import software.amazon.awssdk.services.docdb.model.CreateDbInstanceResponse;
import software.amazon.awssdk.services.docdb.model.DBInstance;
import software.amazon.awssdk.services.docdb.model.DbInstanceNotFoundException;
import software.amazon.awssdk.services.docdb.model.DescribeDbInstancesResponse;

import java.util.Set;
import java.util.concurrent.TimeUnit;

/**
 * Creates an Document db instance.
 *
 * Example
 * -------
 *
 * .. code-block:: gyro
 *
 *     aws::docdb-instance db-instance-example
 *         availability-zone: "us-east-2a"
 *         db-instance-class: "db.r4.large"
 *         name: "db-instance-example"
 *         engine: "docdb"
 *         preferred-maintenance-window: "wed:03:28-wed:04:58"
 *         promotion-tier: 1
 *         db-cluster: $(aws::db-cluster db-cluster-db-instance-example)
 *
 *         tags: {
 *             Name: "db-instance-example"
 *         }
 *     end
 */
@Type("docdb-instance")
public class DbInstanceResource extends DocDbTaggableResource implements Copyable<DBInstance> {

    private Boolean autoMinorVersionUpgrade;
    private String availabilityZone;
    private String dbInstanceClass;
    private String name;
    private String engine;
    private String preferredMaintenanceWindow;
    private Integer promotionTier;
    private DbClusterResource dbCluster;

    //-- Read-only Attributes

    private String status;
    private String arn;

    /**
     * Enable auto minor version upgrade.
     */
    @Updatable
    public Boolean getAutoMinorVersionUpgrade() {
        return autoMinorVersionUpgrade;
    }

    public void setAutoMinorVersionUpgrade(Boolean autoMinorVersionUpgrade) {
        this.autoMinorVersionUpgrade = autoMinorVersionUpgrade;
    }

    /**
     * Set availability zone for the instance. Must belong to one of the ones specified by the associated db cluster. (Required)
     */
    public String getAvailabilityZone() {
        return availabilityZone;
    }

    public void setAvailabilityZone(String availabilityZone) {
        this.availabilityZone = availabilityZone;
    }

    /**
     * Set the size of the data base instance. (Required)
     */
    @Updatable
    public String getDbInstanceClass() {
        return dbInstanceClass;
    }

    public void setDbInstanceClass(String dbInstanceClass) {
        this.dbInstanceClass = dbInstanceClass;
    }

    /**
     * Name of the database instance. (Required)
     */
    public String getName() {
        return name;
    }

    public void setName(String name) {
        this.name = name;
    }

    /**
     * Engine used by the instance. (Required)
     */
    public String getEngine() {
        return engine;
    }

    public void setEngine(String engine) {
        this.engine = engine;
    }

    /**
     * Set the preferred maintenance window. Valid format ``ddd:hh24:mi-ddd:hh24:mi``. (Required)
     */
    @Updatable
    public String getPreferredMaintenanceWindow() {
        return preferredMaintenanceWindow;
    }

    public void setPreferredMaintenanceWindow(String preferredMaintenanceWindow) {
        this.preferredMaintenanceWindow = preferredMaintenanceWindow;
    }

    /**
     * Set the promotion tier. Valid values ``0-15``. (Required)
     */
    @Updatable
    public Integer getPromotionTier() {
        return promotionTier;
    }

    public void setPromotionTier(Integer promotionTier) {
        this.promotionTier = promotionTier;
    }

    /**
     * The parent db cluster. (Required)
     */
    public DbClusterResource getDbCluster() {
        return dbCluster;
    }

    public void setDbCluster(DbClusterResource dbCluster) {
        this.dbCluster = dbCluster;
    }

    /**
     * The status of the db instance.
     */
    @Output
    public String getStatus() {
        return status;
    }

    public void setStatus(String status) {
        this.status = status;
    }

    /**
     * The arn of the db instance.
     */
    @Output
    public String getArn() {
        return arn;
    }

    public void setArn(String arn) {
        this.arn = arn;
    }

    @Override
    protected String getId() {
        return getArn();
    }

    @Override
    protected boolean doRefresh() {
        DocDbClient client = createClient(DocDbClient.class);

        DBInstance dbInstance = getDbInstance(client);

        if (dbInstance == null) {
            return false;
        }

        copyFrom(dbInstance);

        return true;
    }

    @Override
    protected void doCreate() {
        DocDbClient client = createClient(DocDbClient.class);

        CreateDbInstanceResponse response = client.createDBInstance(
            r -> r.autoMinorVersionUpgrade(getAutoMinorVersionUpgrade())
                .availabilityZone(getAvailabilityZone())
                .dbInstanceClass(getDbInstanceClass())
                .dbInstanceIdentifier(getName())
                .engine(getEngine())
                .preferredMaintenanceWindow(getPreferredMaintenanceWindow())
                .promotionTier(getPromotionTier())
                .dbClusterIdentifier(getDbCluster().getName())
        );

        setArn(response.dbInstance().dbInstanceArn());

        Wait.atMost(1, TimeUnit.MINUTES)
            .checkEvery(10, TimeUnit.SECONDS)
            .prompt(true)
            .until(() -> isAvailable(client));

        doRefresh();
    }

    @Override
    protected void doUpdate(Resource current, Set changedProperties) {
        DocDbClient client = createClient(DocDbClient.class);

        client.modifyDBInstance(
            r -> r.autoMinorVersionUpgrade(getAutoMinorVersionUpgrade())
                .dbInstanceClass(getDbInstanceClass())
                .dbInstanceIdentifier(getName())
                .preferredMaintenanceWindow(getPreferredMaintenanceWindow())
                .promotionTier(getPromotionTier())
        );

        Wait.atMost(1, TimeUnit.MINUTES)
            .checkEvery(10, TimeUnit.SECONDS)
            .prompt(true)
            .until(() -> isAvailable(client));
    }

    @Override
    public void delete(GyroUI ui, State state) {
        DocDbClient client = createClient(DocDbClient.class);

        client.deleteDBInstance(
            r -> r.dbInstanceIdentifier(getName())
        );

        Wait.atMost(2, TimeUnit.MINUTES)
            .checkEvery(10, TimeUnit.SECONDS)
            .prompt(true)
            .until(() -> getDbInstance(client) == null);
    }

    @Override
<<<<<<< HEAD
    public String toDisplayString() {
        StringBuilder sb = new StringBuilder();

        sb.append("db instance");

        if (!ObjectUtils.isBlank(getName())) {
            sb.append(" - ").append(getName());
        }

        return sb.toString();
    }

    @Override
=======
>>>>>>> 69555001
    public void copyFrom(DBInstance dbInstance) {
        setAutoMinorVersionUpgrade(dbInstance.autoMinorVersionUpgrade());
        setAvailabilityZone(dbInstance.availabilityZone());
        setDbInstanceClass(dbInstance.dbInstanceClass());
        setEngine(dbInstance.engine());
        setPreferredMaintenanceWindow(dbInstance.preferredMaintenanceWindow());
        setPromotionTier(dbInstance.promotionTier());
        setArn(dbInstance.dbInstanceArn());
        setStatus(dbInstance.dbInstanceStatus());
        setDbCluster(findById(DbClusterResource.class, dbInstance.dbClusterIdentifier()));
    }

    private boolean isAvailable(DocDbClient client) {
        DBInstance dbInstance = getDbInstance(client);

        return dbInstance != null && dbInstance.dbInstanceStatus().equals("available");
    }

    private DBInstance getDbInstance(DocDbClient client) {
        DBInstance dbInstance = null;

        if (ObjectUtils.isBlank(getName())) {
            throw new GyroException("name is missing, unable to load db instance.");
        }

        try {
            DescribeDbInstancesResponse response = client.describeDBInstances(
                r -> r.dbInstanceIdentifier(getName())
            );

            if (!response.dbInstances().isEmpty()) {
                dbInstance = response.dbInstances().get(0);
            }

        } catch (DbInstanceNotFoundException ex) {
        }

        return dbInstance;
    }

}<|MERGE_RESOLUTION|>--- conflicted
+++ resolved
@@ -252,22 +252,6 @@
     }
 
     @Override
-<<<<<<< HEAD
-    public String toDisplayString() {
-        StringBuilder sb = new StringBuilder();
-
-        sb.append("db instance");
-
-        if (!ObjectUtils.isBlank(getName())) {
-            sb.append(" - ").append(getName());
-        }
-
-        return sb.toString();
-    }
-
-    @Override
-=======
->>>>>>> 69555001
     public void copyFrom(DBInstance dbInstance) {
         setAutoMinorVersionUpgrade(dbInstance.autoMinorVersionUpgrade());
         setAvailabilityZone(dbInstance.availabilityZone());
