package gyro.aws.docdb;

import com.psddev.dari.util.ObjectUtils;
import gyro.aws.Copyable;
import gyro.aws.ec2.SecurityGroupResource;
import gyro.aws.kms.KmsKeyResource;
import gyro.core.GyroException;
import gyro.core.GyroUI;
import gyro.core.Type;
import gyro.core.Wait;
import gyro.core.resource.Id;
import gyro.core.resource.Output;
import gyro.core.resource.Resource;
import gyro.core.resource.Updatable;
import gyro.core.scope.State;
import software.amazon.awssdk.services.docdb.DocDbClient;
import software.amazon.awssdk.services.docdb.model.CreateDbClusterResponse;
import software.amazon.awssdk.services.docdb.model.DBCluster;
import software.amazon.awssdk.services.docdb.model.DbClusterNotFoundException;
import software.amazon.awssdk.services.docdb.model.DeleteDbClusterRequest;
import software.amazon.awssdk.services.docdb.model.DescribeDbClustersResponse;
import software.amazon.awssdk.services.docdb.model.ModifyDbClusterRequest;

import java.util.ArrayList;
import java.util.Collections;
import java.util.HashSet;
import java.util.List;
import java.util.Set;
import java.util.concurrent.TimeUnit;
import java.util.stream.Collectors;

/**
 * Creates an Document db cluster.
 *
 * Example
 * -------
 *
 * .. code-block:: gyro
 *
 *     aws::docdb-cluster db-cluster-example
 *         name: "db-cluster-example"
 *         db-subnet-group: $(aws::db-subnet-group db-subnet-group-db-cluster-example)
 *         engine: "docdb"
 *         engine-version: "3.6.0"
 *         db-cluster-param-group: $(aws::db-cluster-param-group db-cluster-param-group-db-cluster-example)
 *         master-username: "master"
 *         master-user-password: "masterpassword"
 *         port: 27017
 *         preferred-backup-window: "00:00-00:30"
 *         preferred-maintenance-window: "wed:03:28-wed:03:58"
 *         vpc-security-groups: [
 *             $(aws::security-group security-group-db-cluster-example-1),
 *             $(aws::security-group security-group-db-cluster-example-2)
 *         ]
 *         storage-encrypted: false
 *         backup-retention-period: 1
 *         tags: {
 *             Name: "db-cluster-example"
 *         }
 *         post-delete-snapshot-identifier: "db-cluster-example-backup-snapshot"
 *     end
 */
@Type("docdb-cluster")
public class DbClusterResource extends DocDbTaggableResource implements Copyable<DBCluster> {

    private Integer backupRetentionPeriod;
    private String name;
    private DbSubnetGroupResource dbSubnetGroup;
    private String engine;
    private String engineVersion;
    private DbClusterParameterGroupResource dbClusterParamGroup;
    private KmsKeyResource kmsKey;
    private String masterUsername;
    private String masterUserPassword;
    private Integer port;
    private String preferredBackupWindow;
    private String preferredMaintenanceWindow;
    private Set<SecurityGroupResource> vpcSecurityGroups;
    private Boolean storageEncrypted;
    private List<String> enableCloudwatchLogsExports;
    private String postDeleteSnapshotIdentifier;

    //-- Read-only Attributes

    private String dbClusterResourceId;
    private String status;
    private String arn;

    /**
     * Set backup retention period. Minimum 1. (Required)
     */
    @Updatable
    public Integer getBackupRetentionPeriod() {
        return backupRetentionPeriod;
    }

    public void setBackupRetentionPeriod(Integer backupRetentionPeriod) {
        this.backupRetentionPeriod = backupRetentionPeriod;
    }

    /**
     * Name of the cluster. (Required)
     */
    @Id
    public String getName() {
        return name;
    }

    public void setName(String name) {
        this.name = name;
    }

    /**
     * Associated db subnet group. (Required)
     */
    public DbSubnetGroupResource getDbSubnetGroup() {
        return dbSubnetGroup;
    }

    public void setDbSubnetGroup(DbSubnetGroupResource dbSubnetGroup) {
        this.dbSubnetGroup = dbSubnetGroup;
    }

    /**
     * Engine for the cluster. (Required)
     */
    public String getEngine() {
        return engine;
    }

    public void setEngine(String engine) {
        this.engine = engine;
    }

    /**
     * Engine version for the cluster. (Required)
     */
    @Updatable
    public String getEngineVersion() {
        return engineVersion;
    }

    public void setEngineVersion(String engineVersion) {
        this.engineVersion = engineVersion;
    }

    /**
     * Associated db cluster parameter group. (Required)
     */
    @Updatable
    public DbClusterParameterGroupResource getDbClusterParamGroup() {
        return dbClusterParamGroup;
    }

    public void setDbClusterParamGroup(DbClusterParameterGroupResource dbClusterParamGroup) {
        this.dbClusterParamGroup = dbClusterParamGroup;
    }

    /**
     * Associated kms key. (Optional)
     */
    public KmsKeyResource getKmsKey() {
        return kmsKey;
    }

    public void setKmsKey(KmsKeyResource kmsKey) {
        this.kmsKey = kmsKey;
    }

    /**
     * Master username. (Required)
     */
    public String getMasterUsername() {
        return masterUsername;
    }

    public void setMasterUsername(String masterUsername) {
        this.masterUsername = masterUsername;
    }

    /**
     * Master user password. (Required)
     */
    public String getMasterUserPassword() {
        return masterUserPassword;
    }

    public void setMasterUserPassword(String masterUserPassword) {
        this.masterUserPassword = masterUserPassword;
    }

    /**
     * Set the access port. (Required)
     */
    @Updatable
    public Integer getPort() {
        return port;
    }

    public void setPort(Integer port) {
        this.port = port;
    }

    /**
     * Set preferred backup window. (Required)
     */
    @Updatable
    public String getPreferredBackupWindow() {
        return preferredBackupWindow;
    }

    public void setPreferredBackupWindow(String preferredBackupWindow) {
        this.preferredBackupWindow = preferredBackupWindow;
    }

    /**
     * Set preferred maintenance window. (Required)
     */
    @Updatable
    public String getPreferredMaintenanceWindow() {
        return preferredMaintenanceWindow;
    }

    public void setPreferredMaintenanceWindow(String preferredMaintenanceWindow) {
        this.preferredMaintenanceWindow = preferredMaintenanceWindow;
    }

    /**
     * Associated vpc security groups. (Required)
     */
    @Updatable
    public Set<SecurityGroupResource> getVpcSecurityGroups() {
        if (vpcSecurityGroups == null) {
            vpcSecurityGroups = new HashSet<>();
        }

        return vpcSecurityGroups;
    }

    public void setVpcSecurityGroups(Set<SecurityGroupResource> vpcSecurityGroups) {
        this.vpcSecurityGroups = vpcSecurityGroups;
    }

    /**
     * Encrypt storage. (Optional)
     */
    public Boolean getStorageEncrypted() {
        return storageEncrypted;
    }

    public void setStorageEncrypted(Boolean storageEncrypted) {
        this.storageEncrypted = storageEncrypted;
    }

    /**
     * Enabled cloud watch log exports. (Optional)
     */
    public List<String> getEnableCloudwatchLogsExports() {
        if (enableCloudwatchLogsExports == null) {
            enableCloudwatchLogsExports = new ArrayList<>();
        }

        if (!enableCloudwatchLogsExports.isEmpty() && !enableCloudwatchLogsExports.contains(null)) {
            Collections.sort(enableCloudwatchLogsExports);
        }

        return enableCloudwatchLogsExports;
    }

    public void setEnableCloudwatchLogsExports(List<String> enableCloudwatchLogsExports) {
        this.enableCloudwatchLogsExports = enableCloudwatchLogsExports;
    }

    /**
     * snapshot name to be created post cluster delete.
     */
    @Updatable
    public String getPostDeleteSnapshotIdentifier() {
        return postDeleteSnapshotIdentifier;
    }

    public void setPostDeleteSnapshotIdentifier(String postDeleteSnapshotIdentifier) {
        this.postDeleteSnapshotIdentifier = postDeleteSnapshotIdentifier;
    }

    /**
     * The id for the db cluster.
     */
    @Output
    public String getDbClusterResourceId() {
        return dbClusterResourceId;
    }

    public void setDbClusterResourceId(String dbClusterResourceId) {
        this.dbClusterResourceId = dbClusterResourceId;
    }

    /**
     * The status for the db cluster.
     */
    @Output
    public String getStatus() {
        return status;
    }

    public void setStatus(String status) {
        this.status = status;
    }

    /**
     * The arn for the db cluster.
     */
    @Output
    public String getArn() {
        return arn;
    }

    public void setArn(String arn) {
        this.arn = arn;
    }

    @Override
    protected String getId() {
        return getArn();
    }

    @Override
    public boolean doRefresh() {
        DocDbClient client = createClient(DocDbClient.class);

        DBCluster dbCluster = getDbCluster(client);

        if (dbCluster == null) {
            return false;
        }

        copyFrom(dbCluster);

        return true;
    }

    @Override
    protected void doCreate() {
        DocDbClient client = createClient(DocDbClient.class);

        CreateDbClusterResponse response = client.createDBCluster(
            o -> o.backupRetentionPeriod(getBackupRetentionPeriod())
                .dbClusterIdentifier(getName())
                .dbSubnetGroupName(getDbSubnetGroup().getName())
                .engine(getEngine())
                .engineVersion(getEngineVersion())
                .dbClusterParameterGroupName(getDbClusterParamGroup().getName())
                .kmsKeyId(getKmsKey() != null ? getKmsKey().getId() : null)
                .masterUsername(getMasterUsername())
                .masterUserPassword(getMasterUserPassword())
                .port(getPort())
                .preferredBackupWindow(getPreferredBackupWindow())
                .preferredMaintenanceWindow(getPreferredMaintenanceWindow())
                .vpcSecurityGroupIds(getVpcSecurityGroups().stream().map(SecurityGroupResource::getId).collect(Collectors.toList()))
                .storageEncrypted(getStorageEncrypted())
                .enableCloudwatchLogsExports(getEnableCloudwatchLogsExports())
        );

        setDbClusterResourceId(response.dbCluster().dbClusterResourceId());
        setArn(response.dbCluster().dbClusterArn());

        Wait.atMost(1, TimeUnit.MINUTES)
            .checkEvery(10, TimeUnit.SECONDS)
            .prompt(true)
            .until(() -> isAvailable(client));
    }

    @Override
    protected void doUpdate(Resource current, Set changedProperties) {
        DocDbClient client = createClient(DocDbClient.class);

        DbClusterResource resource = (DbClusterResource) current;

        ModifyDbClusterRequest.Builder builder = ModifyDbClusterRequest.builder()
            .backupRetentionPeriod(getBackupRetentionPeriod())
            .dbClusterIdentifier(getName())
            .dbClusterParameterGroupName(getDbClusterParamGroup().getName())
            .masterUserPassword(getMasterUserPassword())
            .port(getPort())
            .preferredBackupWindow(getPreferredBackupWindow())
            .preferredMaintenanceWindow(getPreferredMaintenanceWindow())
            .vpcSecurityGroupIds(getVpcSecurityGroups().stream().map(SecurityGroupResource::getId).collect(Collectors.toList()));

        if (!resource.getEngineVersion().equals(getEngineVersion())) {
            builder.engineVersion(getEngineVersion());
        }

        client.modifyDBCluster(builder.build());

        Wait.atMost(1, TimeUnit.MINUTES)
            .checkEvery(10, TimeUnit.SECONDS)
            .prompt(true)
            .until(() -> isAvailable(client));
    }

    @Override
    public void delete(GyroUI ui, State state) {
        DocDbClient client = createClient(DocDbClient.class);

        DeleteDbClusterRequest.Builder builder = DeleteDbClusterRequest
            .builder()
            .dbClusterIdentifier(getName());

        if (ObjectUtils.isBlank(getPostDeleteSnapshotIdentifier())) {
            builder.skipFinalSnapshot(true);
        } else {
            builder.finalDBSnapshotIdentifier(getPostDeleteSnapshotIdentifier())
                .skipFinalSnapshot(false);
        }

        client.deleteDBCluster(builder.build());

        Wait.atMost(1, TimeUnit.MINUTES)
            .checkEvery(10, TimeUnit.SECONDS)
            .prompt(true)
            .until(() -> getDbCluster(client) == null);
    }

    @Override
<<<<<<< HEAD
    public String toDisplayString() {
        StringBuilder sb = new StringBuilder();

        sb.append("db cluster");

        if (!ObjectUtils.isBlank(getName())) {
            sb.append(" - ").append(getName());
        }

        return sb.toString();
    }

    @Override
=======
>>>>>>> 69555001
    public void copyFrom(DBCluster dbCluster) {

        setBackupRetentionPeriod(dbCluster.backupRetentionPeriod());
        setName(dbCluster.dbClusterIdentifier());
        setDbSubnetGroup(findById(DbSubnetGroupResource.class, dbCluster.dbSubnetGroup()));
        setEngine(dbCluster.engine());
        setEngineVersion(dbCluster.engineVersion());
        setDbClusterParamGroup(findById(DbClusterParameterGroupResource.class, dbCluster.dbClusterParameterGroup()));
        setName(dbCluster.dbClusterIdentifier());
        setKmsKey(findById(KmsKeyResource.class, dbCluster.kmsKeyId()));
        setMasterUsername(dbCluster.masterUsername());
        setPort(dbCluster.port());
        setPreferredBackupWindow(dbCluster.preferredBackupWindow());
        setPreferredMaintenanceWindow(dbCluster.preferredMaintenanceWindow());
        setVpcSecurityGroups(dbCluster.vpcSecurityGroups().stream().map(v -> findById(SecurityGroupResource.class, v.vpcSecurityGroupId())).collect(Collectors.toSet()));
        setStorageEncrypted(dbCluster.storageEncrypted());
        setEnableCloudwatchLogsExports(dbCluster.enabledCloudwatchLogsExports().isEmpty() ? new ArrayList<>() : dbCluster.enabledCloudwatchLogsExports());
        setStatus(dbCluster.status());
        setDbClusterResourceId(dbCluster.dbClusterResourceId());
        setArn(dbCluster.dbClusterArn());
    }

    private boolean isAvailable(DocDbClient client) {
        DBCluster dbCluster = getDbCluster(client);

        return dbCluster != null && dbCluster.status().equals("available");
    }

    private DBCluster getDbCluster(DocDbClient client) {
        DBCluster dbCluster = null;

        if (ObjectUtils.isBlank(getName())) {
            throw new GyroException("name is missing, unable to load db cluster.");
        }

        try {
            DescribeDbClustersResponse response = client.describeDBClusters(
                r -> r.dbClusterIdentifier(getName())
            );

            if (!response.dbClusters().isEmpty()) {
                dbCluster = response.dbClusters().get(0);
            }

        } catch (DbClusterNotFoundException ex) {

        }

        return dbCluster;
    }

}<|MERGE_RESOLUTION|>--- conflicted
+++ resolved
@@ -422,22 +422,6 @@
     }
 
     @Override
-<<<<<<< HEAD
-    public String toDisplayString() {
-        StringBuilder sb = new StringBuilder();
-
-        sb.append("db cluster");
-
-        if (!ObjectUtils.isBlank(getName())) {
-            sb.append(" - ").append(getName());
-        }
-
-        return sb.toString();
-    }
-
-    @Override
-=======
->>>>>>> 69555001
     public void copyFrom(DBCluster dbCluster) {
 
         setBackupRetentionPeriod(dbCluster.backupRetentionPeriod());
