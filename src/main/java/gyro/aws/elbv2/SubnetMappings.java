--- conflicted
+++ resolved
@@ -50,21 +50,6 @@
         return String.format("%s/%s", getIpAddress() != null ? getIpAddress().getId() : null, getSubnet().getId());
     }
 
-<<<<<<< HEAD
-    public String toDisplayString() {
-        StringBuilder sb = new StringBuilder();
-
-        if (getIpAddress() != null && getIpAddress().getId() != null) {
-            sb.append("subnet mapping - " + getIpAddress().getId());
-        } else {
-            sb.append("subnet mapping ");
-        }
-
-        return sb.toString();
-    }
-
-=======
->>>>>>> 69555001
     public SubnetMapping toSubnetMappings() {
         return SubnetMapping.builder()
                 .allocationId(getIpAddress() != null ? getIpAddress().getId() : null)
