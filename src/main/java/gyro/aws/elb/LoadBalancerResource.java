--- conflicted
+++ resolved
@@ -225,12 +225,10 @@
         if (!getInstances().isEmpty()) {
             client.registerInstancesWithLoadBalancer(r -> r.instances(toInstances())
                 .loadBalancerName(getLoadBalancerName()));
-<<<<<<< HEAD
+        }
 
         if (getAttribute() != null) {
             client.modifyLoadBalancerAttributes(r -> r.loadBalancerAttributes(getAttribute().toLoadBalancerAttributes()).loadBalancerName(getLoadBalancerName()));
-=======
->>>>>>> 243374b2
         }
     }
 
